/* ***** BEGIN LICENSE BLOCK *****
 * This file is part of openfx-misc <https://github.com/devernay/openfx-misc>,
 * Copyright (C) 2013-2017 INRIA
 *
 * openfx-misc is free software: you can redistribute it and/or modify
 * it under the terms of the GNU General Public License as published by
 * the Free Software Foundation; either version 2 of the License, or
 * (at your option) any later version.
 *
 * openfx-misc is distributed in the hope that it will be useful,
 * but WITHOUT ANY WARRANTY; without even the implied warranty of
 * MERCHANTABILITY or FITNESS FOR A PARTICULAR PURPOSE.  See the
 * GNU General Public License for more details.
 *
 * You should have received a copy of the GNU General Public License
 * along with openfx-misc.  If not, see <http://www.gnu.org/licenses/gpl-2.0.html>
 * ***** END LICENSE BLOCK ***** */

/*
 * OFX Premult plugin.
 */

#include <cfloat> // FLT_EPSILON
#include <algorithm>

#if defined(_WIN32) || defined(__WIN32__) || defined(WIN32)
#include <windows.h>
#endif

#include "ofxsImageEffect.h"
#include "ofxsThreadSuite.h"
#include "ofxsMultiThread.h"
#include "ofxsMultiPlane.h"

#include "ofxsProcessing.H"
#include "ofxsCopier.h"
#include "ofxsMacros.h"
#ifdef OFX_EXTENSIONS_NATRON
#include "ofxNatron.h"
#endif

using namespace OFX;
using namespace MultiPlane;

OFXS_NAMESPACE_ANONYMOUS_ENTER

#define kPluginPremultName "PremultOFX"
#define kPluginPremultGrouping "Merge"
#define kPluginPremultDescription \
    "Multiply the selected channels by alpha (or another channel).\n" \
    "\n" \
    "If no channel is selected, or the premultChannel is set to None, the " \
    "image data is left untouched, but its premultiplication state is set to PreMultiplied.\n" \
    "See also: http://opticalenquiry.com/nuke/index.php?title=Premultiplication"

#define kPluginPremultIdentifier "net.sf.openfx.Premult"
#define kPluginUnpremultName "UnpremultOFX"
#define kPluginUnpremultGrouping "Merge"
#define kPluginUnpremultDescription \
    "Divide the selected channels by alpha (or another channel)\n" \
    "\n" \
    "If no channel is selected, or the premultChannel is set to None, the " \
    "image data is left untouched, but its premultiplication state is set to UnPreMultiplied.\n" \
    "See also: http://opticalenquiry.com/nuke/index.php?title=Premultiplication"

#define kPluginUnpremultIdentifier "net.sf.openfx.Unpremult"
// History:
// version 1.0: initial version
// version 2.0: use kNatronOfxParamProcess* parameters
// version 2.1: do not guess checkbox values from input premult, leave kParamPremultChanged for backward compatibility
#define kPluginVersionMajor 2 // Incrementing this number means that you have broken backwards compatibility of the plug-in.
#define kPluginVersionMinor 0 // Increment this when you have fixed a bug or made it faster.

#define kSupportsTiles 1
#define kSupportsMultiResolution 1
#define kSupportsRenderScale 1
#define kSupportsMultipleClipPARs false
#define kSupportsMultipleClipDepths false
#define kRenderThreadSafety eRenderFullySafe

#ifdef OFX_EXTENSIONS_NATRON
#define kParamProcessR kNatronOfxParamProcessR
#define kParamProcessRLabel kNatronOfxParamProcessRLabel
//#define kParamProcessRHint kNatronOfxParamProcessRHint
#define kParamProcessG kNatronOfxParamProcessG
#define kParamProcessGLabel kNatronOfxParamProcessGLabel
//#define kParamProcessGHint kNatronOfxParamProcessGHint
#define kParamProcessB kNatronOfxParamProcessB
#define kParamProcessBLabel kNatronOfxParamProcessBLabel
//#define kParamProcessBHint kNatronOfxParamProcessBHint
#define kParamProcessA kNatronOfxParamProcessA
#define kParamProcessALabel kNatronOfxParamProcessALabel
//#define kParamProcessAHint kNatronOfxParamProcessAHint
#else
#define kParamProcessR      "processR"
#define kParamProcessRLabel "R"
//#define kParamProcessRHint  "Process red component."
#define kParamProcessG      "processG"
#define kParamProcessGLabel "G"
//#define kParamProcessGHint  "Process green component."
#define kParamProcessB      "processB"
#define kParamProcessBLabel "B"
//#define kParamProcessBHint  "Process blue component."
#define kParamProcessA      "processA"
#define kParamProcessALabel "A"
//#define kParamProcessAHint  "Process alpha component."
#endif

#define kParamProcessRHint  " the red component."
#define kParamProcessGHint  " the green component."
#define kParamProcessBHint  " the blue component."
#define kParamProcessAHint  " the alpha component."

#define kParamPremultOptionNone "None"
#define kParamPremultOptionNoneHint "Don't multiply/divide"
#define kParamPremultOptionR "R"
#define kParamPremultOptionRHint "R channel from input"
#define kParamPremultOptionG "G"
#define kParamPremultOptionGHint "G channel from input"
#define kParamPremultOptionB "B"
#define kParamPremultOptionBHint "B channel from input"
#define kParamPremultOptionA "A"
#define kParamPremultOptionAHint "A channel from input"
#define kParamClipInfo "clipInfo"
#define kParamClipInfoLabel "Clip Info..."
#define kParamClipInfoHint "Display information about the inputs"

#define kParamInputPlane "inputPlane"
#define kParamInputPlaneLabel "Plane"
#define kParamInputPlaneHint "The plane channels to premult"

#define kParamPremultChanged "premultChanged" // left for backward compatibility

static bool gIsMultiplanar = false;

// TODO: sRGB conversions for short and byte types


// Base class for the RGBA and the Alpha processor
class PremultBase
    : public ImageProcessor
{
protected:
    const Image *_srcImg;
    int _srcNComps;
    const Image* _premultChanImg;
    int _premultChanIndex;
    bool _premultWith1IfNoImage;
    bool _processR;
    bool _processG;
    bool _processB;
    bool _processA;

public:
    /** @brief no arg ctor */
    PremultBase(ImageEffect &instance)
        : ImageProcessor(instance)
        , _srcImg(0)
        , _srcNComps(0)
        , _premultChanImg(0)
        , _premultChanIndex(0)
        , _premultWith1IfNoImage(false)
        , _processR(true)
        , _processG(true)
        , _processB(true)
        , _processA(false)
    {
    }

    /** @brief set the src image */
    void setSrcImg(const Image *v) {_srcImg = v;  _srcNComps = v ? v->getPixelComponentCount() : 0; }

    void setPremultChannelImg(const Image* v, int chanIndex, bool premultWith1IfNoImage) { _premultChanIndex = chanIndex; _premultChanImg = v; _premultWith1IfNoImage = premultWith1IfNoImage; }

    void setValues(bool processR,
                   bool processG,
                   bool processB,
                   bool processA)
    {
        _processR = processR;
        _processG = processG;
        _processB = processB;
        _processA = processA;
    }
};

template <class PIX, int maxValue>
static
PIX
ClampNonFloat(float v)
{
    if (maxValue == 1) {
        // assume float
        return v;
    }

    return (v > maxValue) ? maxValue : v;
}

// template to do the RGBA processing
template <class PIX, int nComponents, int maxValue, bool isPremult>
class ImagePremulter
    : public PremultBase
{
public:
    // ctor
    ImagePremulter(ImageEffect &instance)
        : PremultBase(instance)
    {
    }

private:
    // and do some processing
    void multiThreadProcessImages(OfxRectI procWindow)
    {
#     ifndef __COVERITY__ // too many coverity[dead_error_line] errors
        const bool r = _processR && (nComponents != 1);
        const bool g = _processG && (nComponents >= 2);
        const bool b = _processB && (nComponents >= 3);
        const bool a = _processA && (nComponents == 1 || nComponents == 4);
        if (r) {
            if (g) {
                if (b) {
                    if (a) {
                        return process<true, true, true, true >(procWindow); // RGBA
                    } else {
                        return process<true, true, true, false>(procWindow); // RGBa
                    }
                } else {
                    if (a) {
                        return process<true, true, false, true >(procWindow); // RGbA
                    } else {
                        return process<true, true, false, false>(procWindow); // RGba
                    }
                }
            } else {
                if (b) {
                    if (a) {
                        return process<true, false, true, true >(procWindow); // RgBA
                    } else {
                        return process<true, false, true, false>(procWindow); // RgBa
                    }
                } else {
                    if (a) {
                        return process<true, false, false, true >(procWindow); // RgbA
                    } else {
                        return process<true, false, false, false>(procWindow); // Rgba
                    }
                }
            }
        } else {
            if (g) {
                if (b) {
                    if (a) {
                        return process<false, true, true, true >(procWindow); // rGBA
                    } else {
                        return process<false, true, true, false>(procWindow); // rGBa
                    }
                } else {
                    if (a) {
                        return process<false, true, false, true >(procWindow); // rGbA
                    } else {
                        return process<false, true, false, false>(procWindow); // rGba
                    }
                }
            } else {
                if (b) {
                    if (a) {
                        return process<false, false, true, true >(procWindow); // rgBA
                    } else {
                        return process<false, false, true, false>(procWindow); // rgBa
                    }
                } else {
                    if (a) {
                        return process<false, false, false, true >(procWindow); // rgbA
                    } else {
                        return process<false, false, false, false>(procWindow); // rgba
                    }
                }
            }
        }
#     endif // ifndef __COVERITY__
    } // multiThreadProcessImages

private:
    template<bool processR, bool processG, bool processB, bool processA>
    void process(const OfxRectI& procWindow)
    {
        bool doc[4];

        doc[0] = processR;
        doc[1] = processG;
        doc[2] = processB;
        doc[3] = processA;
        for (int y = procWindow.y1; y < procWindow.y2; y++) {
            if ( _effect.abort() ) {
                break;
            }

            PIX *dstPix = (PIX *) _dstImg->getPixelAddress(procWindow.x1, y);

            for (int x = procWindow.x1; x < procWindow.x2; x++) {
                const PIX *srcPix = (const PIX *)  (_srcImg ? _srcImg->getPixelAddress(x, y) : 0);
                const PIX *premultPix = (const PIX *)  (_premultChanImg ? _premultChanImg->getPixelAddress(x, y) : 0);

                // do we have a source image to scale up
                if (srcPix) {
                    if ( (_premultChanIndex >= 0 || !_premultWith1IfNoImage) && (processR || processG || processB || processA) ) {
                        PIX alpha = premultPix ? premultPix[_premultChanIndex] : 0.;
                        for (int c = 0; c < nComponents; c++) {
                            PIX srcPixVal = c < _srcNComps ? srcPix[c] : 0;
                            if (isPremult) {
                                dstPix[c] = doc[c] ? ( ( (float)srcPixVal * alpha ) / maxValue ) : srcPixVal;
                            } else {
                                PIX val;
                                if ( !doc[c] || ( alpha <= (PIX)(FLT_EPSILON * maxValue) ) ) {
                                    val = srcPixVal;
                                } else {
                                    val = ClampNonFloat<PIX, maxValue>( ( (float)srcPixVal * maxValue ) / alpha );
                                }
                                dstPix[c] = val;
                            }
                        }
                    } else {
                        for (int c = 0; c < nComponents; c++) {
                            dstPix[c] = c < _srcNComps ? srcPix[c] : 0;
                        }
                    }
                } else {
                    // no src pixel here, be black and transparent
                    for (int c = 0; c < nComponents; c++) {
                        dstPix[c] = 0;
                    }
                }

                // increment the dst pixel
                dstPix += nComponents;
            }
        }
    } // process
};

////////////////////////////////////////////////////////////////////////////////
/** @brief The plugin that does our work */
template<bool isPremult>
class PremultPlugin
    : public MultiPlaneEffect
{
public:
    /** @brief ctor */
    PremultPlugin(OfxImageEffectHandle handle)
        : MultiPlaneEffect(handle)
        , _dstClip(0)
        , _srcClip(0)
        , _processR(0)
        , _processG(0)
        , _processB(0)
        , _processA(0)
        , _premult(0)
        , _inputPlane(0)
        //, _premultChanged(0)
    {
        _dstClip = fetchClip(kOfxImageEffectOutputClipName);
        assert( _dstClip && (!_dstClip->isConnected() || _dstClip->getPixelComponents() == ePixelComponentRGB ||
                             _dstClip->getPixelComponents() == ePixelComponentRGBA ||
                             _dstClip->getPixelComponents() == ePixelComponentAlpha) );
        _srcClip = getContext() == eContextGenerator ? NULL : fetchClip(kOfxImageEffectSimpleSourceClipName);
        assert( (!_srcClip && getContext() == eContextGenerator) ||
                ( _srcClip && (!_srcClip->isConnected() || _srcClip->getPixelComponents() ==  ePixelComponentRGB ||
                               _srcClip->getPixelComponents() == ePixelComponentRGBA ||
                               _srcClip->getPixelComponents() == ePixelComponentAlpha) ) );
        _processR = fetchBooleanParam(kParamProcessR);
        _processG = fetchBooleanParam(kParamProcessG);
        _processB = fetchBooleanParam(kParamProcessB);
        _processA = fetchBooleanParam(kParamProcessA);
        assert(_processR && _processG && _processB && _processA);
        _premult = fetchChoiceParam(kParamPremultChannel);
        assert(_premult);
        _inputPlane = fetchChoiceParam(kParamInputPlane);
        //_premultChanged = fetchBooleanParam(kParamPremultChanged);
        //assert(_premultChanged);

        if (gIsMultiplanar) {

            {
                FetchChoiceParamOptions args = FetchChoiceParamOptions::createFetchChoiceParamOptionsForInputChannel();
                args.dependsClips.push_back(_srcClip);
                fetchDynamicMultiplaneChoiceParameter(kParamPremultChannel, args);
            }
            {
                FetchChoiceParamOptions args = FetchChoiceParamOptions::createFetchChoiceParamOptionsForOutputPlane();
                args.dependsClips.push_back(_dstClip);
                fetchDynamicMultiplaneChoiceParameter(kParamInputPlane, args);
            }
            onAllParametersFetched();
        }
    }

private:
    /* Override the render */
    virtual void render(const RenderArguments &args) OVERRIDE FINAL;

    /* set up and run a processor */
    void setupAndProcess(PremultBase &, const RenderArguments &args, const Image* srcImage, Image* dstImage);

    void fetchSourceAndOutputImage(const RenderArguments &args, const Image** srcImage, Image** dstImage);

<<<<<<< HEAD
=======
    const Image* fetchPremultChannelImage(const RenderArguments &args, int *channelIndex, bool *fillWith1IfNoImage);

    virtual void getClipComponents(const ClipComponentsArguments& args, ClipComponentsSetter& clipComponents) OVERRIDE;

>>>>>>> 62c88577
    virtual bool isIdentity(const IsIdentityArguments &args, Clip * &identityClip, double &identityTime, int& view, std::string& plane) OVERRIDE FINAL;
    virtual void getClipPreferences(ClipPreferencesSetter &clipPreferences) OVERRIDE FINAL;

    /* override changedParam */
    virtual void changedParam(const InstanceChangedArgs &args, const std::string &paramName) OVERRIDE FINAL;

    /** @brief called when a clip has just been changed in some way (a rewire maybe) */
    virtual void changedClip(const InstanceChangedArgs &args, const std::string &clipName) OVERRIDE FINAL;

private:
    // do not need to delete these, the ImageEffect is managing them for us
    Clip *_dstClip;
    Clip *_srcClip;
    BooleanParam* _processR;
    BooleanParam* _processG;
    BooleanParam* _processB;
    BooleanParam* _processA;
    ChoiceParam* _premult;
    ChoiceParam* _inputPlane;
    //BooleanParam* _premultChanged; // set to true the first time the user connects src
};


////////////////////////////////////////////////////////////////////////////////
/** @brief render for the filter */

////////////////////////////////////////////////////////////////////////////////
// basic plugin render function, just a skelington to instantiate templates from


template<bool isPremult>
void
PremultPlugin<isPremult>::fetchSourceAndOutputImage(const RenderArguments &args, const Image** srcImage, Image** dstImage)
{
    *dstImage = 0;
    *srcImage = 0;
    if (!gIsMultiplanar) {
        *dstImage = _dstClip->fetchImage(args.time);
        *srcImage = (_srcClip && _srcClip->isConnected()) ? _srcClip->fetchImage(args.time) : 0;
    } else {
        MultiPlane::ImagePlaneDesc plane;
        {
            OFX::Clip* clip = 0;
            int channelIndex = -1;
            MultiPlane::MultiPlaneEffect::GetPlaneNeededRetCodeEnum stat = getPlaneNeeded(_inputPlane->getName(), &clip, &plane, &channelIndex);
            if (stat == MultiPlane::MultiPlaneEffect::eGetPlaneNeededRetCodeFailed) {
                setPersistentMessage(Message::eMessageError, "", "Cannot find requested channels in input");
                throwSuiteStatusException(kOfxStatFailed);
            } else if (stat == MultiPlane::MultiPlaneEffect::eGetPlaneNeededRetCodeReturnedAllPlanes) {
                assert(!args.planes.front().empty());
                const std::string& ofxPlaneToRender = args.planes.front();
                if (ofxPlaneToRender == kFnOfxImagePlaneColour) {
                    plane = MultiPlane::ImagePlaneDesc::mapNCompsToColorPlane(_dstClip->getPixelComponentCount());
                } else {
                    plane = MultiPlane::ImagePlaneDesc::mapOFXPlaneStringToPlane(args.planes.front());
                }
            }
        }

        *dstImage = _dstClip->fetchImagePlane( args.time, args.renderView, MultiPlane::ImagePlaneDesc::mapPlaneToOFXPlaneString(plane).c_str() );
        if (_srcClip && _srcClip->isConnected()) {
            *srcImage = _srcClip->fetchImagePlane( args.time, args.renderView, MultiPlane::ImagePlaneDesc::mapPlaneToOFXPlaneString(plane).c_str() );
        }
    }
}


template<bool isPremult>
const Image*
PremultPlugin<isPremult>::fetchPremultChannelImage(const RenderArguments &args, int *channelIndex, bool *fillWith1IfNoImage)
{
    *channelIndex = -1;
    *fillWith1IfNoImage = false;
    const Image* srcImage = 0;
    if (_srcClip && _srcClip->isConnected()) {
        if (gIsMultiplanar) {
            MultiPlane::ImagePlaneDesc srcPlane;

            OFX::Clip* clip = 0;
            MultiPlane::MultiPlaneEffect::GetPlaneNeededRetCodeEnum stat = getPlaneNeeded(_premult->getName(), &clip, &srcPlane, channelIndex);
            if (stat == MultiPlane::MultiPlaneEffect::eGetPlaneNeededRetCodeFailed) {
                setPersistentMessage(Message::eMessageError, "", "Cannot find requested channels in input");
                throwSuiteStatusException(kOfxStatFailed);
            } else if (stat == MultiPlane::MultiPlaneEffect::eGetPlaneNeededRetCodeReturnedConstant1) {
                *fillWith1IfNoImage = true;
            } else if (stat == MultiPlaneEffect::eGetPlaneNeededRetCodeReturnedChannelInPlane) {
                srcImage = _srcClip->fetchImagePlane( args.time, args.renderView, MultiPlane::ImagePlaneDesc::mapPlaneToOFXPlaneString(srcPlane).c_str() );
            }
            if (!srcImage || *channelIndex < 0 || *channelIndex >= srcImage->getPixelComponentCount() ) {
                return NULL;
            }
        }
    }
    return srcImage;
}

template<bool isPremult>
void
PremultPlugin<isPremult>::getClipComponents(const ClipComponentsArguments& args, ClipComponentsSetter& clipComponents)
{
    MultiPlaneEffect::getClipComponents(args, clipComponents);

    // Specify the pass-through clip
    clipComponents.setPassThroughClip(_srcClip, args.time, args.view);
}


/* set up and run a processor */
template<bool isPremult>
void
PremultPlugin<isPremult>::setupAndProcess(PremultBase &processor,
                                          const RenderArguments &args,
                                          const Image* src, Image* dst)
{
    // get a dst image

    BitDepthEnum dstBitDepth    = dst->getPixelDepth();
    PixelComponentEnum dstComponents  = dst->getPixelComponents();
    if ( ( dstBitDepth != _dstClip->getPixelDepth() ) ||
         (!gIsMultiplanar && dstComponents != _dstClip->getPixelComponents() ) ) {
        setPersistentMessage(Message::eMessageError, "", "OFX Host gave image with wrong depth or components");
        throwSuiteStatusException(kOfxStatFailed);
    }
    if ( (dst->getRenderScale().x != args.renderScale.x) ||
         ( dst->getRenderScale().y != args.renderScale.y) ||
         ( ( dst->getField() != eFieldNone) /* for DaVinci Resolve */ && ( dst->getField() != args.fieldToRender) ) ) {
        setPersistentMessage(Message::eMessageError, "", "OFX Host gave image with wrong scale or field properties");
        throwSuiteStatusException(kOfxStatFailed);
    }

    // fetch main input image

    int premultChannelIndex;
    bool premultWith1IfNoImage = false;

    // When non multiplanar, the premult channel image is the same as the source image, so it will be NULL so we don't have 2
    // auto-ptr pointing to it.
    const Image* premultChannelImage = 0;
    premultChannelImage = fetchPremultChannelImage(args, &premultChannelIndex, &premultWith1IfNoImage);
    std::auto_ptr<const Image> premultChanImg(premultChannelImage);



    // make sure bit depths are sane
    if ( src ) {
        if ( (src->getRenderScale().x != args.renderScale.x) ||
             ( src->getRenderScale().y != args.renderScale.y) ||
             ( ( src->getField() != eFieldNone) /* for DaVinci Resolve */ && ( src->getField() != args.fieldToRender) ) ) {
            setPersistentMessage(Message::eMessageError, "", "OFX Host gave image with wrong scale or field properties");
            throwSuiteStatusException(kOfxStatFailed);
        }
        BitDepthEnum srcBitDepth      = src->getPixelDepth();
        PixelComponentEnum srcComponents = src->getPixelComponents();

        // see if they have the same depths and bytes and all
        if ( (srcBitDepth != dstBitDepth) || (!gIsMultiplanar && srcComponents != dstComponents) ) {
            throwSuiteStatusException(kOfxStatErrImageFormat);
        }
    }

    bool processR, processG, processB, processA;
    _processR->getValueAtTime(args.time, processR);
    _processG->getValueAtTime(args.time, processG);
    _processB->getValueAtTime(args.time, processB);
    _processA->getValueAtTime(args.time, processA);


    processor.setValues(processR, processG, processB, processA);

    // set the images
    processor.setDstImg( dst );
    processor.setSrcImg( src );
    processor.setPremultChannelImg(!gIsMultiplanar ? src : premultChanImg.get(), premultChannelIndex, premultWith1IfNoImage);
    // set the render window
    processor.setRenderWindow(args.renderWindow);

    // Call the base class process member, this will call the derived templated process code
    processor.process();
} // >::setupAndProcess

// the overridden render function
template<bool isPremult>
void
PremultPlugin<isPremult>::render(const RenderArguments &args)
{
    // instantiate the render code based on the pixel depth of the dst clip
    BitDepthEnum dstBitDepth    = _dstClip->getPixelDepth();

    assert( kSupportsMultipleClipPARs   || !_srcClip || _srcClip->getPixelAspectRatio() == _dstClip->getPixelAspectRatio() );
    assert( kSupportsMultipleClipDepths || !_srcClip || _srcClip->getPixelDepth()       == _dstClip->getPixelDepth() );
    // do the rendering
    if ( !_srcClip || !_srcClip->isConnected() ) {
        // get a dst image
        const Image* srcImage;
        Image* dstImage;
        fetchSourceAndOutputImage(args, &srcImage, &dstImage);
        assert(!srcImage);
        std::auto_ptr<Image> dst(dstImage);
        if ( !dst.get() ) {
            throwSuiteStatusException(kOfxStatFailed);
        }

        fillBlack( *this, args.renderWindow, dst.get() );
    } else if (_srcClip->getPreMultiplication() == eImageOpaque) {
        // Opaque images can have alpha set to anything, but it should always be considered 1

        const Image* srcImage;
        Image* dstImage;
        fetchSourceAndOutputImage(args, &srcImage, &dstImage);

        // fetch main input image
        std::auto_ptr<const Image> src(srcImage);
        // get a dst image
        std::auto_ptr<Image> dst(dstImage);
        if ( !dst.get() ) {
            throwSuiteStatusException(kOfxStatFailed);
        }
        if ( !src.get() ) {
            setPersistentMessage(Message::eMessageError, "", "Could not fetch source image");
            throwSuiteStatusException(kOfxStatFailed);
        }

        copyPixelsOpaque( *this, args.renderWindow, src.get(), dst.get() );
    } else {

        const Image* srcImage;
        Image* dstImage;
        fetchSourceAndOutputImage(args, &srcImage, &dstImage);

        std::auto_ptr<Image> dst(dstImage);
        std::auto_ptr<const Image> src(srcImage);

        if ( !dst.get() ) {
            throwSuiteStatusException(kOfxStatFailed);
        }

        int dstNComps = dst->getPixelComponentCount();


        std::auto_ptr<PremultBase> proc;
        switch (dstBitDepth) {
        case eBitDepthUByte: {
            switch (dstNComps) {
                case 1:
                    proc.reset(new ImagePremulter<unsigned char, 1, 255, isPremult>(*this));
                    break;
                case 2:
                    proc.reset(new ImagePremulter<unsigned char, 2, 255, isPremult>(*this));
                    break;
                case 3:
                    proc.reset(new ImagePremulter<unsigned char, 3, 255, isPremult>(*this));
                    break;
                case 4:
                    proc.reset(new ImagePremulter<unsigned char, 4, 255, isPremult>(*this));
                    break;
                default:
                    break;
            }
            break;
        }

        case eBitDepthUShort: {
            switch (dstNComps) {
                case 1:
                    proc.reset(new ImagePremulter<unsigned short, 1, 65535, isPremult>(*this));
                    break;
                case 2:
                    proc.reset(new ImagePremulter<unsigned short, 2, 65535, isPremult>(*this));
                    break;
                case 3:
                    proc.reset(new ImagePremulter<unsigned short, 3, 65535, isPremult>(*this));
                    break;
                case 4:
                    proc.reset(new ImagePremulter<unsigned short, 4, 65535, isPremult>(*this));
                    break;
                default:
                    break;
            }
            break;
        }

        case eBitDepthFloat: {
            switch (dstNComps) {
                case 1:
                    proc.reset(new ImagePremulter<float, 1, 1, isPremult>(*this));
                    break;
                case 2:
                    proc.reset(new ImagePremulter<float, 2, 1, isPremult>(*this));
                    break;
                case 3:
                    proc.reset(new ImagePremulter<float, 3, 1, isPremult>(*this));
                    break;
                case 4:
                    proc.reset(new ImagePremulter<float, 4, 1, isPremult>(*this));
                    break;
                default:
                    break;
            }
            break;
        }
        default:
            break;
        }
        if (!proc.get()) {
            throwSuiteStatusException(kOfxStatErrUnsupported);
        }
        setupAndProcess(*proc, args, src.get(), dst.get());
    }
} // >::render

template<bool isPremult>
bool
PremultPlugin<isPremult>::isIdentity(const IsIdentityArguments &args,
                                     Clip * &identityClip,
                                     double & /*identityTime*/
                                     , int& /*view*/, std::string& /*plane*/)
{
    if (!_srcClip || !_srcClip->isConnected()) {
        return false;
    }
    if (isPremult) {
        if (_srcClip->getPreMultiplication() != eImagePreMultiplied) {
            // input is UnPremult, output is Premult: no identity
            return false;
        }
    } else {
        if (_srcClip->getPreMultiplication() != eImageUnPreMultiplied) {
            // input is Premult, output is UnPremult: no identity
            return false;
        }
    }
    bool processR, processG, processB, processA;
    _processR->getValueAtTime(args.time, processR);
    _processG->getValueAtTime(args.time, processG);
    _processB->getValueAtTime(args.time, processB);
    _processA->getValueAtTime(args.time, processA);

    MultiPlane::ImagePlaneDesc premultPlane;
    OFX::Clip* clip = 0;
    int premultChanIndex;
    MultiPlane::MultiPlaneEffect::GetPlaneNeededRetCodeEnum stat = getPlaneNeeded(_premult->getName(), &clip, &premultPlane, &premultChanIndex);
    if ( (stat == MultiPlane::MultiPlaneEffect::eGetPlaneNeededRetCodeReturnedConstant1) || (!processR && !processG && !processB && !processA) ) {
        // no processing: identity
        identityClip = _srcClip;

        return true;
    } else {
        // data is changed: no identity
        return false;
    }
}

/* Override the clip preferences */
template<bool isPremult>
void
PremultPlugin<isPremult>::getClipPreferences(ClipPreferencesSetter &clipPreferences)
{
    // Whatever the input is or the processed channels are, set the output premiltiplication.
    // This allows setting the output premult without changing the image data.
    clipPreferences.setOutputPremultiplication(isPremult ? eImagePreMultiplied : eImageUnPreMultiplied);

    // Refresh the plane channels selectors
    MultiPlaneEffect::getClipPreferences(clipPreferences);

    // Both input clip and output clip work on the same plane.
    clipPreferences.setClipComponents(*_srcClip, ePixelComponentRGBA);
    clipPreferences.setClipComponents(*_dstClip, ePixelComponentRGBA);
}

static std::string
premultString(PreMultiplicationEnum e)
{
    switch (e) {
    case eImageOpaque:

        return "Opaque";
    case eImagePreMultiplied:

        return "PreMultiplied";
    case eImageUnPreMultiplied:

        return "UnPreMultiplied";
    }

    return "Unknown";
}

template<bool isPremult>
void
PremultPlugin<isPremult>::changedParam(const InstanceChangedArgs &args,
                                       const std::string &paramName)
{
    if ( (paramName == kParamClipInfo) && _srcClip && (args.reason == eChangeUserEdit) ) {
        std::string msg;
        msg += "Input; ";
        if (!_srcClip || !_srcClip->isConnected()) {
            msg += "N/A";
        } else {
            msg += premultString( _srcClip->getPreMultiplication() );
        }
        msg += "\n";
        msg += "Output: ";
        if (!_dstClip) {
            msg += "N/A";
        } else {
            msg += premultString( _dstClip->getPreMultiplication() );
        }
        msg += "\n";
        sendMessage(Message::eMessageMessage, "", msg);
        //} else if ( (paramName == kParamPremult) && (args.reason == eChangeUserEdit) ) {
        //    _premultChanged->setValue(true);
    } else {
        MultiPlaneEffect::changedParam(args, paramName);
    }
}

template<bool isPremult>
void
PremultPlugin<isPremult>::changedClip(const InstanceChangedArgs & args,
                                      const std::string & clipName)
{
    // It is very dangerous to set this from the input premult, which is sometimes wrong.
    // If the user wants to premult/unpremul, the default should always be to premult/unpremult
    /*
       if ( (clipName == kOfxImageEffectSimpleSourceClipName) &&
         _srcClip && _srcClip->isConnected() &&
         !_premultChanged->getValue() &&
         ( args.reason == eChangeUserEdit) ) {
        if (_srcClip->getPixelComponents() != ePixelComponentRGBA) {
            _processR->setValue(false);
            _processG->setValue(false);
            _processB->setValue(false);
            _processA->setValue(false);
        } else {
            switch ( _srcClip->getPreMultiplication() ) {
            case eImageOpaque:
                _processR->setValue(false);
                _processG->setValue(false);
                _processB->setValue(false);
                _processA->setValue(false);
                break;
            case eImagePreMultiplied:
                if (isPremult) {
                    _processR->setValue(false);
                    _processG->setValue(false);
                    _processB->setValue(false);
                    _processA->setValue(false);
                    //_premult->setValue(eInputChannelNone);
                } else {
                    _processR->setValue(true);
                    _processG->setValue(true);
                    _processB->setValue(true);
                    _processA->setValue(false);
                    _premult->setValue(eInputChannelA);
                }
                break;
            case eImageUnPreMultiplied:
                if (!isPremult) {
                    _processR->setValue(false);
                    _processG->setValue(false);
                    _processB->setValue(false);
                    _processA->setValue(false);
                    //_premult->setValue(eInputChannelNone);
                } else {
                    _processR->setValue(true);
                    _processG->setValue(true);
                    _processB->setValue(true);
                    _processA->setValue(false);
                    _premult->setValue(eInputChannelA);
                }
                break;
            }
            _premultChanged->setValue(true);
        }
       }
     */
    MultiPlaneEffect::changedClip(args, clipName);
} // >::changedClip

//mDeclarePluginFactory(PremultPluginFactory, {ofxsThreadSuiteCheck();}, {});

template<bool isPremult>
class PremultPluginFactory
    : public PluginFactoryHelper<PremultPluginFactory<isPremult> >
{
public:
    PremultPluginFactory(const std::string& id,
                         unsigned int verMaj,
                         unsigned int verMin) : PluginFactoryHelper<PremultPluginFactory<isPremult> >(id, verMaj, verMin) {}

    virtual void load() OVERRIDE FINAL {ofxsThreadSuiteCheck();}
    //virtual void unload() OVERRIDE FINAL {};
    virtual void describe(ImageEffectDescriptor &desc) OVERRIDE FINAL;
    virtual void describeInContext(ImageEffectDescriptor &desc, ContextEnum context) OVERRIDE FINAL;
    virtual ImageEffect* createInstance(OfxImageEffectHandle handle, ContextEnum context) OVERRIDE FINAL;
};


template<bool isPremult>
void
PremultPluginFactory<isPremult>::describe(ImageEffectDescriptor &desc)
{
    // basic labels
    if (isPremult) {
        desc.setLabel(kPluginPremultName);
        desc.setPluginGrouping(kPluginPremultGrouping);
        desc.setPluginDescription(kPluginPremultDescription);
    } else {
        desc.setLabel(kPluginUnpremultName);
        desc.setPluginGrouping(kPluginUnpremultGrouping);
        desc.setPluginDescription(kPluginUnpremultDescription);
    }

    // add the supported contexts
    desc.addSupportedContext(eContextFilter);
    desc.addSupportedContext(eContextGeneral);

    // add supported pixel depths
    desc.addSupportedBitDepth(eBitDepthUByte);
    desc.addSupportedBitDepth(eBitDepthUShort);
    desc.addSupportedBitDepth(eBitDepthFloat);

    // set a few flags
    desc.setSingleInstance(false);
    desc.setHostFrameThreading(false);
    desc.setSupportsMultiResolution(kSupportsMultiResolution);
    desc.setSupportsTiles(kSupportsTiles);
    desc.setTemporalClipAccess(false);
    desc.setRenderTwiceAlways(false);
    desc.setSupportsMultipleClipPARs(kSupportsMultipleClipPARs);
    desc.setSupportsMultipleClipDepths(kSupportsMultipleClipDepths);
    desc.setRenderThreadSafety(kRenderThreadSafety);
#ifndef OFX_EXTENSIONS_NATRON
    gIsMultiplanar = false;
#else
    desc.setChannelSelector(ePixelComponentNone); // we have our own channel selector
    desc.setPassThroughForNotProcessedPlanes(ePassThroughLevelPassThroughNonRenderedPlanes);
    gIsMultiplanar = getImageEffectHostDescription()->supportsDynamicChoices && fetchSuite(kFnOfxImageEffectPlaneSuite, 2);
    desc.setIsMultiPlanar(gIsMultiplanar);
#endif
}

template<bool isPremult>
void
PremultPluginFactory<isPremult>::describeInContext(ImageEffectDescriptor &desc,
                                                   ContextEnum /*context*/)
{
    // Source clip only in the filter context
    // create the mandated source clip
    ClipDescriptor *srcClip = desc.defineClip(kOfxImageEffectSimpleSourceClipName);

    srcClip->addSupportedComponent(ePixelComponentRGBA);
    //srcClip->addSupportedComponent(ePixelComponentRGB);
    //srcClip->addSupportedComponent(ePixelComponentAlpha);
    srcClip->setTemporalClipAccess(false);
    srcClip->setSupportsTiles(kSupportsTiles);
    srcClip->setIsMask(false);

    // create the mandated output clip
    ClipDescriptor *dstClip = desc.defineClip(kOfxImageEffectOutputClipName);
    dstClip->addSupportedComponent(ePixelComponentRGBA);
    //dstClip->addSupportedComponent(ePixelComponentRGB);
    //dstClip->addSupportedComponent(ePixelComponentAlpha);
    dstClip->setSupportsTiles(kSupportsTiles);

    // make some pages and to things in
    PageParamDescriptor *page = desc.definePageParam("Controls");
    const std::string premultString = isPremult ? "Multiply " : "Divide ";

    {
        BooleanParamDescriptor* param = desc.defineBooleanParam(kParamProcessR);
        param->setLabel(kParamProcessRLabel);
        param->setHint(premultString + kParamProcessRHint);
        param->setDefault(true);
        param->setLayoutHint(eLayoutHintNoNewLine, 1);
        if (page) {
            page->addChild(*param);
        }
    }
    {
        BooleanParamDescriptor* param = desc.defineBooleanParam(kParamProcessG);
        param->setLabel(kParamProcessGLabel);
        param->setHint(premultString + kParamProcessGHint);
        param->setDefault(true);
        param->setLayoutHint(eLayoutHintNoNewLine, 1);
        if (page) {
            page->addChild(*param);
        }
    }
    {
        BooleanParamDescriptor* param = desc.defineBooleanParam(kParamProcessB);
        param->setLabel(kParamProcessBLabel);
        param->setHint(premultString + kParamProcessBHint);
        param->setDefault(true);
        param->setLayoutHint(eLayoutHintNoNewLine, 1);
        if (page) {
            page->addChild(*param);
        }
    }
    {
        BooleanParamDescriptor* param = desc.defineBooleanParam(kParamProcessA);
        param->setLabel(kParamProcessALabel);
        param->setHint(premultString + kParamProcessAHint);
        param->setDefault(false);
        param->setLayoutHint(eLayoutHintNoNewLine, 1);
        if (page) {
            page->addChild(*param);
        }
    }



    if (gIsMultiplanar) {

        ChoiceParamDescriptor* planeParam = MultiPlane::Factory::describeInContextAddPlaneChoice(desc, page, kParamInputPlane, kParamInputPlaneLabel, kParamInputPlaneHint);
        planeParam->setLayoutHint(eLayoutHintNoNewLine);
    }

    std::vector<std::string> clips(1);
    clips[0] = kOfxImageEffectSimpleSourceClipName;
    ChoiceParamDescriptor* param = MultiPlane::Factory::describeInContextAddPlaneChannelChoice(desc, page, clips, kParamPremultChannel, kParamPremultChannelLabel, kParamPremultChannelHint);
    param->setDefault(3);

    if (gIsMultiplanar) {
        MultiPlane::Factory::describeInContextAddAllPlanesOutputCheckbox(desc, page);
    }



    {
        PushButtonParamDescriptor *param = desc.definePushButtonParam(kParamClipInfo);
        param->setLabel(kParamClipInfoLabel);
        param->setHint(kParamClipInfoHint);
        if (page) {
            page->addChild(*param);
        }
    }

    // this parameter is left for backward-compatibility reasons, but it is never used
    {
        BooleanParamDescriptor* param = desc.defineBooleanParam(kParamPremultChanged);
        param->setDefault(false);
        param->setIsSecretAndDisabled(true);
        param->setAnimates(false);
        param->setEvaluateOnChange(false);
        if (page) {
            page->addChild(*param);
        }
    }
} // >::describeInContext

template<bool isPremult>
ImageEffect*
PremultPluginFactory<isPremult>::createInstance(OfxImageEffectHandle handle,
                                                ContextEnum /*context*/)
{
    return new PremultPlugin<isPremult>(handle);
}

static PremultPluginFactory<true> p1(kPluginPremultIdentifier, kPluginVersionMajor, kPluginVersionMinor);
static PremultPluginFactory<false> p2(kPluginUnpremultIdentifier, kPluginVersionMajor, kPluginVersionMinor);
mRegisterPluginFactoryInstance(p1)
mRegisterPluginFactoryInstance(p2)

OFXS_NAMESPACE_ANONYMOUS_EXIT<|MERGE_RESOLUTION|>--- conflicted
+++ resolved
@@ -405,13 +405,10 @@
 
     void fetchSourceAndOutputImage(const RenderArguments &args, const Image** srcImage, Image** dstImage);
 
-<<<<<<< HEAD
-=======
     const Image* fetchPremultChannelImage(const RenderArguments &args, int *channelIndex, bool *fillWith1IfNoImage);
 
     virtual void getClipComponents(const ClipComponentsArguments& args, ClipComponentsSetter& clipComponents) OVERRIDE;
 
->>>>>>> 62c88577
     virtual bool isIdentity(const IsIdentityArguments &args, Clip * &identityClip, double &identityTime, int& view, std::string& plane) OVERRIDE FINAL;
     virtual void getClipPreferences(ClipPreferencesSetter &clipPreferences) OVERRIDE FINAL;
 
