/*
 OFX Roto plugin.
 
 Copyright (C) 2014 INRIA
 
 Redistribution and use in source and binary forms, with or without modification,
 are permitted provided that the following conditions are met:
 
 Redistributions of source code must retain the above copyright notice, this
 list of conditions and the following disclaimer.
 
 Redistributions in binary form must reproduce the above copyright notice, this
 list of conditions and the following disclaimer in the documentation and/or
 other materials provided with the distribution.
 
 Neither the name of the {organization} nor the names of its
 contributors may be used to endorse or promote products derived from
 this software without specific prior written permission.
 
 THIS SOFTWARE IS PROVIDED BY THE COPYRIGHT HOLDERS AND CONTRIBUTORS "AS IS" AND
 ANY EXPRESS OR IMPLIED WARRANTIES, INCLUDING, BUT NOT LIMITED TO, THE IMPLIED
 WARRANTIES OF MERCHANTABILITY AND FITNESS FOR A PARTICULAR PURPOSE ARE
 DISCLAIMED. IN NO EVENT SHALL THE COPYRIGHT HOLDER OR CONTRIBUTORS BE LIABLE FOR
 ANY DIRECT, INDIRECT, INCIDENTAL, SPECIAL, EXEMPLARY, OR CONSEQUENTIAL DAMAGES
 (INCLUDING, BUT NOT LIMITED TO, PROCUREMENT OF SUBSTITUTE GOODS OR SERVICES;
 LOSS OF USE, DATA, OR PROFITS; OR BUSINESS INTERRUPTION) HOWEVER CAUSED AND ON
 ANY THEORY OF LIABILITY, WHETHER IN CONTRACT, STRICT LIABILITY, OR TORT
 (INCLUDING NEGLIGENCE OR OTHERWISE) ARISING IN ANY WAY OUT OF THE USE OF THIS
 SOFTWARE, EVEN IF ADVISED OF THE POSSIBILITY OF SUCH DAMAGE.
 
 INRIA
 Domaine de Voluceau
 Rocquencourt - B.P. 105
 78153 Le Chesnay Cedex - France
 
 
 The skeleton for this source file is from:
 OFX Basic Example plugin, a plugin that illustrates the use of the OFX Support library.
 
 Copyright (C) 2004-2005 The Open Effects Association Ltd
 Author Bruno Nicoletti bruno@thefoundry.co.uk
 
 Redistribution and use in source and binary forms, with or without
 modification, are permitted provided that the following conditions are met:
 
 * Redistributions of source code must retain the above copyright notice,
 this list of conditions and the following disclaimer.
 * Redistributions in binary form must reproduce the above copyright notice,
 this list of conditions and the following disclaimer in the documentation
 and/or other materials provided with the distribution.
 * Neither the name The Open Effects Association Ltd, nor the names of its
 contributors may be used to endorse or promote products derived from this
 software without specific prior written permission.
 
 THIS SOFTWARE IS PROVIDED BY THE COPYRIGHT HOLDERS AND CONTRIBUTORS "AS IS" AND
 ANY EXPRESS OR IMPLIED WARRANTIES, INCLUDING, BUT NOT LIMITED TO, THE IMPLIED
 WARRANTIES OF MERCHANTABILITY AND FITNESS FOR A PARTICULAR PURPOSE ARE
 DISCLAIMED. IN NO EVENT SHALL THE COPYRIGHT OWNER OR CONTRIBUTORS BE LIABLE FOR
 ANY DIRECT, INDIRECT, INCIDENTAL, SPECIAL, EXEMPLARY, OR CONSEQUENTIAL DAMAGES
 (INCLUDING, BUT NOT LIMITED TO, PROCUREMENT OF SUBSTITUTE GOODS OR SERVICES;
 LOSS OF USE, DATA, OR PROFITS; OR BUSINESS INTERRUPTION) HOWEVER CAUSED AND ON
 ANY THEORY OF LIABILITY, WHETHER IN CONTRACT, STRICT LIABILITY, OR TORT
 (INCLUDING NEGLIGENCE OR OTHERWISE) ARISING IN ANY WAY OUT OF THE USE OF THIS
 SOFTWARE, EVEN IF ADVISED OF THE POSSIBILITY OF SUCH DAMAGE.
 
 The Open Effects Association Ltd
 1 Wardour St
 London W1D 6PA
 England
 
 */

/*
   Although the indications from nuke/fnOfxExtensions.h were followed, and the
   kFnOfxImageEffectActionGetTransform action was implemented in the Support
   library, that action is never called by the Nuke host, so it cannot be tested.
   The code is left here for reference or for further extension.

   There is also an open question about how the last plugin in a transform chain
   may get the concatenated transform from upstream, the untransformed source image,
   concatenate its own transform and apply the resulting transform in its render
   action. Should the host be doing this instead?
*/
// Uncomment the following to enable the experimental host transform code.
//#define ENABLE_HOST_TRANSFORM

#include "Roto.h"

#include <cmath>

#include "../include/ofxsProcessing.H"

#define kPremultParamName "Premultiply"

using namespace OFX;

class RotoProcessorBase : public OFX::ImageProcessor
{
protected:
    OFX::Image *_srcImg;
    OFX::Image *_maskImg;
<<<<<<< HEAD
 
    bool _domask;
    double _mix;
    
    bool _premult;
=======
>>>>>>> 0a381771

public:
    RotoProcessorBase(OFX::ImageEffect &instance)
    : OFX::ImageProcessor(instance)
    , _srcImg(0)
    , _maskImg(0)
    , _domask(false)
    , _mix(1.0)
    {
    }

    /** @brief set the src image */
    void setSrcImg(OFX::Image *v)
    {
        _srcImg = v;
    }

    /** @brief set the optional mask image */
    void setMaskImg(OFX::Image *v) {_maskImg = v;}

    // Are we masking. We can't derive this from the mask image being set as NULL is a valid value for an input image
    void doMasking(bool v) {_domask = v;}
    
    void setValues(bool premult)
    {
        _premult = premult;
    }

private:
    bool _domask;
    double _mix;
};


// The "masked", "filter" and "clamp" template parameters allow filter-specific optimization
// by the compiler, using the same generic code for all filters.
template <class PIX, int nComponents, int maxValue>
class RotoProcessor : public RotoProcessorBase
{
public:
    RotoProcessor(OFX::ImageEffect &instance)
    : RotoProcessorBase(instance)
    {
    }

private:
    void multiThreadProcessImages(OfxRectI procWindow)
    {
        //assert(filter == _filter);
        for (int y = procWindow.y1; y < procWindow.y2; ++y)
        {
            if(_effect.abort()) break;
            
            PIX *dstPix = (PIX *) _dstImg->getPixelAddress(procWindow.x1, y);
      
            for (int x = procWindow.x1; x < procWindow.x2; ++x, dstPix += nComponents)
            {
                PIX *srcPix = (PIX*)  (_srcImg ? _srcImg->getPixelAddress(x, y) : 0);
                PIX *maskPix = (PIX*) (_maskImg ? _maskImg->getPixelAddress(x, y) : 0);
                
                if (nComponents == 1) {
                    *dstPix = maskPix ? *maskPix : 0.;
                } else {
                    for (int k = 0; k < std::min(nComponents,3); ++k) {
                        if (_premult) {
                            dstPix[k] = srcPix ? (srcPix[k] * *maskPix) / maxValue : 0.;
                        } else {
                            dstPix[k] = srcPix ? srcPix[k] : 0.;
                        }
                        
                    }
                    if (nComponents > 3) {
                        dstPix[3] = maskPix ? *maskPix : 0.;
                    }
                }
                
            }
        }
    }
};





////////////////////////////////////////////////////////////////////////////////
/** @brief The plugin that does our work */
class RotoPlugin : public OFX::ImageEffect
{
protected:
    // do not need to delete these, the ImageEffect is managing them for us
    OFX::Clip *dstClip_;
    OFX::Clip *srcClip_;
    OFX::Clip *maskClip_;
    BooleanParam* _premult;
    
public:
    /** @brief ctor */
    RotoPlugin(OfxImageEffectHandle handle, bool masked)
    : ImageEffect(handle)
    , dstClip_(0)
    , srcClip_(0)
    , maskClip_(0)
    {
        dstClip_ = fetchClip(kOfxImageEffectOutputClipName);
        assert(dstClip_->getPixelComponents() == ePixelComponentAlpha || dstClip_->getPixelComponents() == ePixelComponentRGB || dstClip_->getPixelComponents() == ePixelComponentRGBA);
        srcClip_ = fetchClip(kOfxImageEffectSimpleSourceClipName);
        assert(srcClip_->getPixelComponents() == ePixelComponentAlpha || srcClip_->getPixelComponents() == ePixelComponentRGB || srcClip_->getPixelComponents() == ePixelComponentRGBA);
        // name of mask clip depends on the context
        maskClip_ = getContext() == OFX::eContextFilter ? NULL : fetchClip(getContext() == OFX::eContextPaint ? "Brush" : "Mask");
        assert(maskClip_->getPixelComponents() == ePixelComponentAlpha);
        
        _premult = fetchBooleanParam(kPremultParamName);
        assert(_premult);
        
        
    }
    
private:
    // override the roi call
    virtual void getRegionsOfInterest(const OFX::RegionsOfInterestArguments &args, OFX::RegionOfInterestSetter &rois);
    
    /* Override the render */
    virtual void render(const OFX::RenderArguments &args);
    
    template <int nComponents>
    void renderInternal(const OFX::RenderArguments &args, OFX::BitDepthEnum dstBitDepth);

    /* set up and run a processor */
    void setupAndProcess(RotoProcessorBase &, const OFX::RenderArguments &args);
};



////////////////////////////////////////////////////////////////////////////////
/** @brief render for the filter */

////////////////////////////////////////////////////////////////////////////////
// basic plugin render function, just a skelington to instantiate templates from

/* set up and run a processor */
void
RotoPlugin::setupAndProcess(RotoProcessorBase &processor, const OFX::RenderArguments &args)
{
    std::auto_ptr<OFX::Image> dst(dstClip_->fetchImage(args.time));
    if (!dst.get()) {
        OFX::throwSuiteStatusException(kOfxStatFailed);
    }
    if (dst->getRenderScale().x != args.renderScale.x ||
        dst->getRenderScale().y != args.renderScale.y ||
        dst->getField() != args.fieldToRender) {
        setPersistentMessage(OFX::Message::eMessageError, "", "OFX Host gave image with wrong scale or field properties");
        OFX::throwSuiteStatusException(kOfxStatFailed);
    }
    std::auto_ptr<OFX::Image> src(srcClip_->fetchImage(args.time));
    if (src.get() && dst.get())
    {
        OFX::BitDepthEnum dstBitDepth       = dst->getPixelDepth();
        OFX::PixelComponentEnum dstComponents  = dst->getPixelComponents();
        OFX::BitDepthEnum    srcBitDepth      = src->getPixelDepth();
        OFX::PixelComponentEnum srcComponents = src->getPixelComponents();
        if (srcBitDepth != dstBitDepth || srcComponents != dstComponents)
            OFX::throwSuiteStatusException(kOfxStatFailed);
        
        
    }
    
    // auto ptr for the mask.
    std::auto_ptr<OFX::Image> mask(getContext() != OFX::eContextFilter ? maskClip_->fetchImage(args.time) : 0);
    
    // do we do masking
    if (getContext() != OFX::eContextFilter) {
        // Set it in the processor
        processor.setMaskImg(mask.get());
    }
    
    // set the images
    processor.setDstImg(dst.get());
    processor.setSrcImg(src.get());
    
    // set the render window
    processor.setRenderWindow(args.renderWindow);
    
    bool premult;
    _premult->getValue(premult);
    processor.setValues(premult);
    
    // Call the base class process member, this will call the derived templated process code
    processor.process();
}



// override the roi call
// Required if the plugin should support tiles.
// It may be difficult to implement for complicated transforms:
// consequently, these transforms cannot support tiles.
void
RotoPlugin::getRegionsOfInterest(const OFX::RegionsOfInterestArguments &args, OFX::RegionOfInterestSetter &rois)
{
    // set it on the mask only if we are in an interesting context
    // (i.e. eContextGeneral or eContextPaint, see Support/Plugins/Basic)
    rois.setRegionOfInterest(*maskClip_, args.regionOfInterest);
    rois.setRegionOfInterest(*srcClip_, args.regionOfInterest);
}


// the internal render function
template <int nComponents>
void
RotoPlugin::renderInternal(const OFX::RenderArguments &args, OFX::BitDepthEnum dstBitDepth)
{
    switch(dstBitDepth)
    {
        case OFX::eBitDepthUByte :
        {
            RotoProcessor<unsigned char, nComponents, 255> fred(*this);
            setupAndProcess(fred, args);
        }   break;
        case OFX::eBitDepthUShort :
        {
            RotoProcessor<unsigned short, nComponents, 65535> fred(*this);
            setupAndProcess(fred, args);
        }   break;
        case OFX::eBitDepthFloat :
        {
            RotoProcessor<float, nComponents, 1> fred(*this);
            setupAndProcess(fred, args);
        }   break;
        default :
            OFX::throwSuiteStatusException(kOfxStatErrUnsupported);
    }
}

// the overridden render function
void
RotoPlugin::render(const OFX::RenderArguments &args)
{
    
    // instantiate the render code based on the pixel depth of the dst clip
    OFX::BitDepthEnum       dstBitDepth    = dstClip_->getPixelDepth();
    OFX::PixelComponentEnum dstComponents  = dstClip_->getPixelComponents();

    assert(dstComponents == OFX::ePixelComponentRGB || dstComponents == OFX::ePixelComponentRGBA || dstComponents == OFX::ePixelComponentAlpha);
    if (dstComponents == OFX::ePixelComponentRGBA) {
        renderInternal<4>(args, dstBitDepth);
    } else if (dstComponents == OFX::ePixelComponentRGB) {
        renderInternal<3>(args, dstBitDepth);
    } else {
        assert(dstComponents == OFX::ePixelComponentAlpha);
        renderInternal<1>(args, dstBitDepth);
    }
}



using namespace OFX;

void RotoPluginFactory::describe(OFX::ImageEffectDescriptor &desc)
{
    // basic labels
    desc.setLabels("RotoOFX", "RotoOFX", "RotoOFX");
    desc.setPluginGrouping("Draw");
    desc.setPluginDescription("Create masks and shapes.");
    
    desc.addSupportedContext(eContextPaint);
    desc.addSupportedContext(eContextGeneral);
    desc.addSupportedBitDepth(eBitDepthUByte);
    desc.addSupportedBitDepth(eBitDepthUShort);
    desc.addSupportedBitDepth(eBitDepthFloat);
    
    
    desc.setSingleInstance(false);
    desc.setHostFrameThreading(false);
    desc.setTemporalClipAccess(false);
    desc.setRenderTwiceAlways(true);
    desc.setSupportsMultipleClipPARs(false);
    desc.setRenderThreadSafety(eRenderFullySafe);
    

    // in order to support tiles, the plugin must implement the getRegionOfInterest function
    desc.setSupportsTiles(true);
    
    // in order to support multiresolution, render() must take into account the pixelaspectratio and the renderscale
    // and scale the transform appropriately.
    // All other functions are usually in canonical coordinates.
    desc.setSupportsMultiResolution(true);

}



OFX::ImageEffect* RotoPluginFactory::createInstance(OfxImageEffectHandle handle, OFX::ContextEnum context)
{
    return new RotoPlugin(handle, false);
}




void RotoPluginFactory::describeInContext(OFX::ImageEffectDescriptor &desc, OFX::ContextEnum context)
{
    // Source clip only in the filter context
    // create the mandated source clip
    // always declare the source clip first, because some hosts may consider
    // it as the default input clip (e.g. Nuke)
    ClipDescriptor *srcClip = desc.defineClip(kOfxImageEffectSimpleSourceClipName);
    srcClip->addSupportedComponent(ePixelComponentRGBA);
    srcClip->addSupportedComponent(ePixelComponentRGB);
    srcClip->addSupportedComponent(ePixelComponentAlpha);
    srcClip->setTemporalClipAccess(false);
    srcClip->setSupportsTiles(true);
    srcClip->setIsMask(false);
    
    
    // if general or paint context, define the mask clip
    if (context == eContextGeneral || context == eContextPaint) {
        // if paint context, it is a mandated input called 'brush'
        ClipDescriptor *maskClip = context == eContextGeneral ? desc.defineClip("Mask") : desc.defineClip("Brush");
        maskClip->addSupportedComponent(ePixelComponentAlpha);
        maskClip->setTemporalClipAccess(false);
        if (context == eContextGeneral) {
            maskClip->setOptional(false);
        }
        maskClip->setSupportsTiles(true);
        maskClip->setIsMask(true); // we are a mask input
    }

    // create the mandated output clip
    ClipDescriptor *dstClip = desc.defineClip(kOfxImageEffectOutputClipName);
    dstClip->addSupportedComponent(ePixelComponentRGBA);
    dstClip->addSupportedComponent(ePixelComponentRGB);
    dstClip->addSupportedComponent(ePixelComponentAlpha);
    dstClip->setSupportsTiles(true);


    // make some pages and to things in
<<<<<<< HEAD
    PageParamDescriptor *page = desc.definePageParam("Controls");
    
    BooleanParamDescriptor* premult = desc.defineBooleanParam(kPremultParamName);
    premult->setLabels(kPremultParamName, kPremultParamName, kPremultParamName);
    premult->setDefault(false);
    premult->setAnimates(false);
    premult->setHint("Premultiply the red,green and blue channels with the alpha channel produced by the mask.");
    page->addChild(*premult);

=======
    //PageParamDescriptor *page = desc.definePageParam("Controls");
>>>>>>> 0a381771
}
<|MERGE_RESOLUTION|>--- conflicted
+++ resolved
@@ -99,14 +99,9 @@
 protected:
     OFX::Image *_srcImg;
     OFX::Image *_maskImg;
-<<<<<<< HEAD
- 
-    bool _domask;
-    double _mix;
-    
+
     bool _premult;
-=======
->>>>>>> 0a381771
+
 
 public:
     RotoProcessorBase(OFX::ImageEffect &instance)
@@ -444,7 +439,6 @@
 
 
     // make some pages and to things in
-<<<<<<< HEAD
     PageParamDescriptor *page = desc.definePageParam("Controls");
     
     BooleanParamDescriptor* premult = desc.defineBooleanParam(kPremultParamName);
@@ -454,7 +448,5 @@
     premult->setHint("Premultiply the red,green and blue channels with the alpha channel produced by the mask.");
     page->addChild(*premult);
 
-=======
-    //PageParamDescriptor *page = desc.definePageParam("Controls");
->>>>>>> 0a381771
-}
+
+}
