/* ***** BEGIN LICENSE BLOCK *****
 * This file is part of openfx-misc <https://github.com/devernay/openfx-misc>,
 * Copyright (C) 2013-2018 INRIA
 *
 * openfx-misc is free software: you can redistribute it and/or modify
 * it under the terms of the GNU General Public License as published by
 * the Free Software Foundation; either version 2 of the License, or
 * (at your option) any later version.
 *
 * openfx-misc is distributed in the hope that it will be useful,
 * but WITHOUT ANY WARRANTY; without even the implied warranty of
 * MERCHANTABILITY or FITNESS FOR A PARTICULAR PURPOSE.  See the
 * GNU General Public License for more details.
 *
 * You should have received a copy of the GNU General Public License
 * along with openfx-misc.  If not, see <http://www.gnu.org/licenses/gpl-2.0.html>
 * ***** END LICENSE BLOCK ***** */

/*
 * OFX Shadertoy plugin.
 */

#include "Shadertoy.h"

#include <cstring> // strstr, strchr, strlen
#include <cstdio> // sscanf, vsnprintf, fwrite
#include <cassert>
#include <cmath>
#include <algorithm>
//#define DEBUG_TIME
#ifdef DEBUG_TIME
#include <sys/time.h>
#endif

#include "ofxsMacros.h"
#include "ofxsThreadSuite.h"
#include "ofxsMultiThread.h"
#include "ofxsCoords.h"

#ifndef M_LN2
#define M_LN2       0.693147180559945309417232121458176568  /* loge(2)        */
#endif

// first, check that the file is used in a good way
#if !defined(USE_OPENGL) && !defined(USE_OSMESA)
#error "USE_OPENGL or USE_OSMESA must be defined before including this file."
#endif
#if defined(USE_OPENGL) && defined(USE_OSMESA)
#error "include this file first only once, either with USE_OPENGL, or with USE_OSMESA"
#endif


#if defined(USE_OSMESA) || !( defined(_WIN32) || defined(__WIN32__) || defined(WIN32 ) )
#define GL_GLEXT_PROTOTYPES
#endif

#ifdef USE_OSMESA
#  include <GL/gl_mangle.h>
#  include <GL/glu_mangle.h>
#  include <GL/osmesa.h>
#  define RENDERFUNC renderMesa
#  define contextAttached contextAttachedMesa
#  define contextDetached contextDetachedMesa
#  define ShadertoyShader ShadertoyShaderMesa // in case OpenGL and Mesa use different type definitions
#else
#  define RENDERFUNC renderGL
#  define ShadertoyShader ShadertoyShaderOpenGL
#endif

#if !defined(USE_OSMESA) && defined(__APPLE__)
#  include <OpenGL/gl.h>
#  include <OpenGL/glext.h>
//#  include <OpenGL/glu.h>
#else
#  include <GL/gl.h>
#  include <GL/glext.h>
//#  include <GL/glu.h>
#endif

#include "ofxsOGLDebug.h"

#ifndef DEBUG
#define DPRINT(args) (void)0
#else
#include <cstdarg> // ...
#include <iostream>
#include <stdio.h> // for snprintf & _snprintf
#if defined(_WIN32) || defined(__WIN32__) || defined(WIN32)
#  include <windows.h>
#  if defined(_MSC_VER) && _MSC_VER < 1900
#    define snprintf _snprintf
#  endif
#endif // defined(_WIN32) || defined(__WIN32__) || defined(WIN32)

#define DPRINT(args) print_dbg args
static
void
print_dbg(const char *format,
          ...)
{
    char str[1024];
    va_list ap;

    va_start(ap, format);
    size_t size = sizeof(str);
#if defined(_MSC_VER)
#  if _MSC_VER >= 1400
    vsnprintf_s(str, size, _TRUNCATE, format, ap);
#  else
    if (size == 0) {      /* not even room for a \0? */
        return -1;        /* not what C99 says to do, but what windows does */
    }
    str[size - 1] = '\0';
    _vsnprintf(str, size - 1, format, ap);
#  endif
#else
    vsnprintf(str, size, format, ap);
#endif
    std::fwrite(str, sizeof(char), std::strlen(str), stderr);
    std::fflush(stderr);
#ifdef _WIN32
    OutputDebugString(str);
#endif
    va_end(ap);
}

#endif // ifndef DEBUG

#define NBINPUTS SHADERTOY_NBINPUTS
#define NBUNIFORMS SHADERTOY_NBUNIFORMS

struct ShadertoyShader
{
    ShadertoyShader()
        : program(0)
        , iResolutionLoc(-1)
        , iTimeLoc(-1)
        , iTimeDeltaLoc(-1)
        , iFrameLoc(-1)
        , iChannelTimeLoc(-1)
        , iMouseLoc(-1)
        , iDateLoc(-1)
        , iSampleRateLoc(-1)
        , iChannelResolutionLoc(-1)
        , ifFragCoordOffsetUniformLoc(-1)
        , iRenderScaleLoc(-1)
        , iChannelOffsetLoc(-1)
    {
        std::fill(iChannelLoc, iChannelLoc + NBINPUTS, -1);
        std::fill(iParamLoc, iParamLoc + NBUNIFORMS, -1);
    }

    GLuint program;
    GLint iResolutionLoc;
    GLint iTimeLoc;
    GLint iTimeDeltaLoc;
    GLint iFrameLoc;
    GLint iChannelTimeLoc;
    GLint iMouseLoc;
    GLint iDateLoc;
    GLint iSampleRateLoc;
    GLint iChannelResolutionLoc;
    GLint ifFragCoordOffsetUniformLoc;
    GLint iRenderScaleLoc;
    GLint iChannelOffsetLoc;
    GLint iParamLoc[NBUNIFORMS];
    GLint iChannelLoc[NBINPUTS];
};

#if !defined(USE_OSMESA) && ( defined(_WIN32) || defined(__WIN32__) || defined(WIN32 ) )
// for i in `fgrep "static PFN" ShadertoyRender.h |sed -e s@//@@ |awk '{print $2}'|fgrep -v i`; do fgrep $i /opt/osmesa/include/GL/glext.h ; done

// Program
#ifndef GL_VERSION_1_4
#define GL_MIRRORED_REPEAT                0x8370
#endif

#ifndef GL_VERSION_2_0
typedef GLuint (APIENTRYP PFNGLCREATEPROGRAMPROC)(void);
typedef void (APIENTRYP PFNGLDELETEPROGRAMPROC)(GLuint program);
typedef void (APIENTRYP PFNGLUSEPROGRAMPROC)(GLuint program);
typedef void (APIENTRYP PFNGLATTACHSHADERPROC)(GLuint program, GLuint shader);
typedef void (APIENTRYP PFNGLDETACHSHADERPROC)(GLuint program, GLuint shader);
typedef void (APIENTRYP PFNGLLINKPROGRAMPROC)(GLuint program);
typedef void (APIENTRYP PFNGLGETPROGRAMIVPROC)(GLuint program, GLenum pname, GLint *params);
typedef void (APIENTRYP PFNGLGETPROGRAMINFOLOGPROC)(GLuint program, GLsizei bufSize, GLsizei *length, GLchar *infoLog);
typedef void (APIENTRYP PFNGLGETSHADERINFOLOGPROC)(GLuint shader, GLsizei bufSize, GLsizei *length, GLchar *infoLog);
typedef GLint (APIENTRYP PFNGLGETUNIFORMLOCATIONPROC)(GLuint program, const GLchar *name);
typedef void (APIENTRYP PFNGLGETUNIFORMFVPROC)(GLuint program, GLint location, GLfloat *params);
typedef void (APIENTRYP PFNGLGETUNIFORMIVPROC)(GLuint program, GLint location, GLint *params);
typedef void (APIENTRYP PFNGLGETVERTEXATTRIBDVPROC)(GLuint index, GLenum pname, GLdouble *params);
typedef void (APIENTRYP PFNGLGETVERTEXATTRIBFVPROC)(GLuint index, GLenum pname, GLfloat *params);
typedef void (APIENTRYP PFNGLGETVERTEXATTRIBIVPROC)(GLuint index, GLenum pname, GLint *params);
typedef void (APIENTRYP PFNGLGETVERTEXATTRIBPOINTERVPROC)(GLuint index, GLenum pname, void **pointer);
typedef GLboolean (APIENTRYP PFNGLISPROGRAMPROC)(GLuint program);
typedef void (APIENTRYP PFNGLUNIFORM1IPROC)(GLint location, GLint v0);
typedef void (APIENTRYP PFNGLUNIFORM2IPROC)(GLint location, GLint v0, GLint v1);
typedef void (APIENTRYP PFNGLUNIFORM3IPROC)(GLint location, GLint v0, GLint v1, GLint v2);
typedef void (APIENTRYP PFNGLUNIFORM4IPROC)(GLint location, GLint v0, GLint v1, GLint v2, GLint v3);
typedef void (APIENTRYP PFNGLUNIFORM1IVPROC)(GLint location, GLsizei count, const GLint *value);
typedef void (APIENTRYP PFNGLUNIFORM2IVPROC)(GLint location, GLsizei count, const GLint *value);
typedef void (APIENTRYP PFNGLUNIFORM3IVPROC)(GLint location, GLsizei count, const GLint *value);
typedef void (APIENTRYP PFNGLUNIFORM4IVPROC)(GLint location, GLsizei count, const GLint *value);
typedef void (APIENTRYP PFNGLUNIFORM1FPROC)(GLint location, GLfloat v0);
typedef void (APIENTRYP PFNGLUNIFORM2FPROC)(GLint location, GLfloat v0, GLfloat v1);
typedef void (APIENTRYP PFNGLUNIFORM3FPROC)(GLint location, GLfloat v0, GLfloat v1, GLfloat v2);
typedef void (APIENTRYP PFNGLUNIFORM4FPROC)(GLint location, GLfloat v0, GLfloat v1, GLfloat v2, GLfloat v3);
typedef void (APIENTRYP PFNGLUNIFORM1FVPROC)(GLint location, GLsizei count, const GLfloat *value);
typedef void (APIENTRYP PFNGLUNIFORM2FVPROC)(GLint location, GLsizei count, const GLfloat *value);
typedef void (APIENTRYP PFNGLUNIFORM3FVPROC)(GLint location, GLsizei count, const GLfloat *value);
typedef void (APIENTRYP PFNGLUNIFORM4FVPROC)(GLint location, GLsizei count, const GLfloat *value);
typedef void (APIENTRYP PFNGLUNIFORMMATRIX4FVPROC)(GLint location, GLsizei count, GLboolean transpose, const GLfloat *value);
typedef GLint (APIENTRYP PFNGLGETATTRIBLOCATIONPROC)(GLuint program, const GLchar *name);
typedef void (APIENTRYP PFNGLVERTEXATTRIB1FPROC)(GLuint index, GLfloat x);
typedef void (APIENTRYP PFNGLVERTEXATTRIB1FVPROC)(GLuint index, const GLfloat *v);
typedef void (APIENTRYP PFNGLVERTEXATTRIB2FVPROC)(GLuint index, const GLfloat *v);
typedef void (APIENTRYP PFNGLVERTEXATTRIB3FVPROC)(GLuint index, const GLfloat *v);
typedef void (APIENTRYP PFNGLVERTEXATTRIB4FVPROC)(GLuint index, const GLfloat *v);
typedef void (APIENTRYP PFNGLVERTEXATTRIBPOINTERPROC)(GLuint index, GLint size, GLenum type, GLboolean normalized, GLsizei stride, const void *pointer);
typedef void (APIENTRYP PFNGLENABLEVERTEXATTRIBARRAYPROC)(GLuint index);
typedef void (APIENTRYP PFNGLDISABLEVERTEXATTRIBARRAYPROC)(GLuint index);
typedef void (APIENTRYP PFNGLGETACTIVEATTRIBPROC)(GLuint program, GLuint index, GLsizei bufSize, GLsizei *length, GLint *size, GLenum *type, GLchar *name);
typedef void (APIENTRYP PFNGLBINDATTRIBLOCATIONPROC)(GLuint program, GLuint index, const GLchar *name);
typedef void (APIENTRYP PFNGLGETACTIVEUNIFORMPROC)(GLuint program, GLuint index, GLsizei bufSize, GLsizei *length, GLint *size, GLenum *type, GLchar *name);
#endif
static PFNGLCREATEPROGRAMPROC glCreateProgram = NULL;
static PFNGLDELETEPROGRAMPROC glDeleteProgram = NULL;
static PFNGLUSEPROGRAMPROC glUseProgram = NULL;
static PFNGLATTACHSHADERPROC glAttachShader = NULL;
static PFNGLDETACHSHADERPROC glDetachShader = NULL;
static PFNGLLINKPROGRAMPROC glLinkProgram = NULL;
static PFNGLGETPROGRAMIVPROC glGetProgramiv = NULL;
static PFNGLGETPROGRAMINFOLOGPROC glGetProgramInfoLog = NULL;
static PFNGLGETSHADERINFOLOGPROC glGetShaderInfoLog = NULL;
static PFNGLGETUNIFORMLOCATIONPROC glGetUniformLocation = NULL;
static PFNGLGETUNIFORMFVPROC glGetUniformfv = NULL;
static PFNGLGETUNIFORMIVPROC glGetUniformiv = NULL;
//static PFNGLGETVERTEXATTRIBDVPROC glGetVertexAttribdv = NULL;
//static PFNGLGETVERTEXATTRIBFVPROC glGetVertexAttribfv = NULL;
//static PFNGLGETVERTEXATTRIBIVPROC glGetVertexAttribiv = NULL;
//static PFNGLGETVERTEXATTRIBPOINTERVPROC glGetVertexAttribPointerv = NULL;
//static PFNGLISPROGRAMPROC glIsProgram = NULL;
static PFNGLUNIFORM1IPROC glUniform1i = NULL;
static PFNGLUNIFORM2IPROC glUniform2i = NULL;
static PFNGLUNIFORM3IPROC glUniform3i = NULL;
static PFNGLUNIFORM4IPROC glUniform4i = NULL;
static PFNGLUNIFORM1IVPROC glUniform1iv = NULL;
static PFNGLUNIFORM2IVPROC glUniform2iv = NULL;
static PFNGLUNIFORM3IVPROC glUniform3iv = NULL;
static PFNGLUNIFORM4IVPROC glUniform4iv = NULL;
static PFNGLUNIFORM1FPROC glUniform1f = NULL;
static PFNGLUNIFORM2FPROC glUniform2f = NULL;
static PFNGLUNIFORM3FPROC glUniform3f = NULL;
static PFNGLUNIFORM4FPROC glUniform4f = NULL;
static PFNGLUNIFORM1FVPROC glUniform1fv = NULL;
static PFNGLUNIFORM2FVPROC glUniform2fv = NULL;
static PFNGLUNIFORM3FVPROC glUniform3fv = NULL;
static PFNGLUNIFORM4FVPROC glUniform4fv = NULL;
static PFNGLUNIFORMMATRIX4FVPROC glUniformMatrix4fv = NULL;
static PFNGLGETATTRIBLOCATIONPROC glGetAttribLocation = NULL;
static PFNGLVERTEXATTRIB1FPROC glVertexAttrib1f = NULL;
static PFNGLVERTEXATTRIB1FVPROC glVertexAttrib1fv = NULL;
static PFNGLVERTEXATTRIB2FVPROC glVertexAttrib2fv = NULL;
static PFNGLVERTEXATTRIB3FVPROC glVertexAttrib3fv = NULL;
static PFNGLVERTEXATTRIB4FVPROC glVertexAttrib4fv = NULL;
static PFNGLVERTEXATTRIBPOINTERPROC glVertexAttribPointer = NULL;
static PFNGLENABLEVERTEXATTRIBARRAYPROC glEnableVertexAttribArray = NULL;
static PFNGLDISABLEVERTEXATTRIBARRAYPROC glDisableVertexAttribArray = NULL;
static PFNGLGETACTIVEATTRIBPROC glGetActiveAttrib = NULL;
static PFNGLBINDATTRIBLOCATIONPROC glBindAttribLocation = NULL;
static PFNGLGETACTIVEUNIFORMPROC glGetActiveUniform = NULL;

// Shader
#ifndef GL_VERSION_2_0
typedef GLuint (APIENTRYP PFNGLCREATESHADERPROC)(GLenum type);
typedef void (APIENTRYP PFNGLDELETESHADERPROC)(GLuint shader);
typedef void (APIENTRYP PFNGLSHADERSOURCEPROC)(GLuint shader, GLsizei count, const GLchar *const*string, const GLint *length);
typedef void (APIENTRYP PFNGLCOMPILESHADERPROC)(GLuint shader);
typedef void (APIENTRYP PFNGLGETSHADERIVPROC)(GLuint shader, GLenum pname, GLint *params);
typedef GLboolean (APIENTRYP PFNGLISSHADERPROC)(GLuint shader);
#endif
static PFNGLCREATESHADERPROC glCreateShader = NULL;
static PFNGLDELETESHADERPROC glDeleteShader = NULL;
static PFNGLSHADERSOURCEPROC glShaderSource = NULL;
static PFNGLCOMPILESHADERPROC glCompileShader = NULL;
static PFNGLGETSHADERIVPROC glGetShaderiv = NULL;
//static PFNGLISSHADERPROC glIsShader = NULL;

// VBO
#ifndef GL_VERSION_1_5
typedef void (APIENTRYP PFNGLGENBUFFERSPROC)(GLsizei n, GLuint *buffers);
typedef void (APIENTRYP PFNGLBINDBUFFERPROC)(GLenum target, GLuint buffer);
typedef void (APIENTRYP PFNGLBUFFERDATAPROC)(GLenum target, GLsizeiptr size, const void *data, GLenum usage);
#endif
static PFNGLGENBUFFERSPROC glGenBuffers = NULL;
static PFNGLBINDBUFFERPROC glBindBuffer = NULL;
static PFNGLBUFFERDATAPROC glBufferData = NULL;

//Multitexture
#ifndef GL_VERSION_1_3
typedef void (APIENTRYP PFNGLACTIVETEXTUREARBPROC)(GLenum texture);
#endif
#ifndef GL_VERSION_1_3_DEPRECATED
typedef void (APIENTRYP PFNGLCLIENTACTIVETEXTUREPROC)(GLenum texture);
typedef void (APIENTRYP PFNGLMULTITEXCOORD2FROC)(GLenum target, GLfloat s, GLfloat t);
#endif
static PFNGLACTIVETEXTUREARBPROC glActiveTexture = NULL;
//static PFNGLCLIENTACTIVETEXTUREPROC glClientActiveTexture = NULL;
//static PFNGLMULTITEXCOORD2FPROC glMultiTexCoord2f = NULL;

// Framebuffers
#ifndef GL_ARB_framebuffer_object
typedef GLboolean (APIENTRYP PFNGLISFRAMEBUFFERPROC)(GLuint framebuffer);
typedef void (APIENTRYP PFNGLBINDFRAMEBUFFERPROC)(GLenum target, GLuint framebuffer);
typedef void (APIENTRYP PFNGLDELETEFRAMEBUFFERSPROC)(GLsizei n, const GLuint *framebuffers);
typedef void (APIENTRYP PFNGLGENFRAMEBUFFERSPROC)(GLsizei n, GLuint *framebuffers);
typedef GLenum (APIENTRYP PFNGLCHECKFRAMEBUFFERSTATUSPROC)(GLenum target);
typedef void (APIENTRYP PFNGLFRAMEBUFFERTEXTURE1DPROC)(GLenum target, GLenum attachment, GLenum textarget, GLuint texture, GLint level);
typedef void (APIENTRYP PFNGLFRAMEBUFFERTEXTURE2DPROC)(GLenum target, GLenum attachment, GLenum textarget, GLuint texture, GLint level);
typedef void (APIENTRYP PFNGLFRAMEBUFFERTEXTURE3DPROC)(GLenum target, GLenum attachment, GLenum textarget, GLuint texture, GLint level, GLint zoffset);
typedef void (APIENTRYP PFNGLFRAMEBUFFERRENDERBUFFERPROC)(GLenum target, GLenum attachment, GLenum renderbuffertarget, GLuint renderbuffer);
typedef void (APIENTRYP PFNGLGETFRAMEBUFFERATTACHMENTPARAMETERIVPROC)(GLenum target, GLenum attachment, GLenum pname, GLint *params);
typedef void (APIENTRYP PFNGLGENERATEMIPMAPPROC)(GLenum target);
#endif
//static PFNGLISFRAMEBUFFERPROC glIsFramebuffer = NULL;
static PFNGLBINDFRAMEBUFFERPROC glBindFramebuffer = NULL;
static PFNGLDELETEFRAMEBUFFERSPROC glDeleteFramebuffers = NULL;
static PFNGLGENFRAMEBUFFERSPROC glGenFramebuffers = NULL;
static PFNGLCHECKFRAMEBUFFERSTATUSPROC glCheckFramebufferStatus = NULL;
static PFNGLDRAWBUFFERSPROC glDrawBuffers = NULL;
//PFNGLFRAMEBUFFERTEXTURE1DPROC glFramebufferTexture1D = NULL;
static PFNGLFRAMEBUFFERTEXTURE2DPROC glFramebufferTexture2D = NULL;
//PFNGLFRAMEBUFFERTEXTURE3DPROC glFramebufferTexture3D = NULL;
//PFNGLFRAMEBUFFERRENDERBUFFERPROC glFramebufferRenderbuffer = NULL;
//PFNGLGETFRAMEBUFFERATTACHMENTPARAMETERIVPROC glGetFramebufferAttachmentParameteriv = NULL;
static PFNGLGENERATEMIPMAPPROC glGenerateMipmap = NULL;

// Sync Objects https://www.opengl.org/wiki/Sync_Object
#ifndef GL_ARB_sync
typedef GLsync (APIENTRYP PFNGLFENCESYNCPROC)(GLenum condition, GLbitfield flags);
typedef GLboolean (APIENTRYP PFNGLISSYNCPROC)(GLsync sync);
typedef void (APIENTRYP PFNGLDELETESYNCPROC)(GLsync sync);
typedef GLenum (APIENTRYP PFNGLCLIENTWAITSYNCPROC)(GLsync sync, GLbitfield flags, GLuint64 timeout);
typedef void (APIENTRYP PFNGLWAITSYNCPROC)(GLsync sync, GLbitfield flags, GLuint64 timeout);
#endif
static PFNGLFENCESYNCPROC glFenceSync = NULL;
static PFNGLISSYNCPROC glIsSync = NULL;
static PFNGLDELETESYNCPROC glDeleteSync = NULL;
static PFNGLCLIENTWAITSYNCPROC glClientWaitSync = NULL;
static PFNGLWAITSYNCPROC glWaitSync = NULL;

#endif // if !defined(USE_OSMESA) && ( defined(_WIN32) || defined(__WIN32__) || defined(WIN32 ) )


static
int
glutExtensionSupported( const char* extension )
{
    const char *extensions, *start;
    const size_t len = std::strlen( extension );

    /* Make sure there is a current window, and thus a current context available */
    //FREEGLUT_EXIT_IF_NOT_INITIALISED ( "glutExtensionSupported" );
    //freeglut_return_val_if_fail( fgStructure.CurrentWindow != NULL, 0 );

    if ( std::strchr(extension, ' ') ) {
        return 0;
    }
    start = extensions = (const char *) glGetString(GL_EXTENSIONS);

    /* XXX consider printing a warning to stderr that there's no current
     * rendering context.
     */
    //freeglut_return_val_if_fail( extensions != NULL, 0 );
    if (extensions == NULL) {
        return 0;
    }

    while (1) {
        const char *p = std::strstr(extensions, extension);
        if (!p) {
            return 0;  /* not found */
        }
        /* check that the match isn't a super string */
        if ( ( (p == start) || (p[-1] == ' ') ) && ( (p[len] == ' ') || (p[len] == 0) ) ) {
            return 1;
        }
        /* skip the false match and continue */
        extensions = p + len;
    }

    return 0;
}

static inline
bool
starts_with(const std::string &str,
            const std::string &prefix)
{
    return (str.substr( 0, prefix.size() ) == prefix);
}

#ifdef USE_OSMESA
struct ShadertoyPlugin::OSMesaPrivate
{
    OSMesaPrivate(ShadertoyPlugin *effect)
        : _effect(effect)
        , _ctx(0)
        , _ctxFormat(0)
        , _ctxDepthBits(0)
        , _ctxStencilBits(0)
        , _ctxAccumBits(0)
        , _ctxCpuDriver(ShadertoyPlugin::eCPUDriverSoftPipe)
        , _openGLContextData()
    {
        assert(_openGLContextData.imageShader == NULL);
        _openGLContextData.imageShader = new ShadertoyShader;
    }

    ~OSMesaPrivate()
    {
        /* destroy the context */
        if (_ctx) {
            // make the context current, with a dummy buffer
            unsigned char buffer[4];
            OSMesaMakeCurrent(_ctx, buffer, GL_UNSIGNED_BYTE, 1, 1);
            _effect->contextDetachedMesa(NULL);
            OSMesaMakeCurrent(_ctx, NULL, 0, 0, 0); // detach buffer from context
            OSMesaMakeCurrent(NULL, NULL, 0, 0, 0); // disactivate the context (not really recessary)
            OSMesaDestroyContext( _ctx );
            assert( !OSMesaGetCurrentContext() );
        }
        delete (ShadertoyShader*)_openGLContextData.imageShader;
        _openGLContextData.imageShader = NULL;
    }

    void setContext(GLenum format,
                    GLint depthBits,
                    GLenum type,
                    GLint stencilBits,
                    GLint accumBits,
                    CPUDriverEnum cpuDriver,
                    void* buffer,
                    GLsizei width,
                    GLsizei height,
                    GLsizei rowLength,
                    GLboolean yUp)
    {
        bool newContext = false;

        if (!buffer) {
            //printf("%p before OSMesaMakeCurrent(%p,buf=NULL), OSMesaGetCurrentContext=%p\n", pthread_self(), _ctx, OSMesaGetCurrentContext());
            OSMesaMakeCurrent(_ctx, NULL, 0, 0, 0);

            return;
        }
        if ( !_ctx || ( (format      != _ctxFormat) ||
                        (depthBits   != _ctxDepthBits) ||
                        (stencilBits != _ctxStencilBits) ||
                        (accumBits   != _ctxAccumBits) ||
                        (cpuDriver   != _ctxCpuDriver) ) ) {
            /* destroy the context */
            if (_ctx) {
                //printf("%p before OSMesaDestroyContext(%p), OSMesaGetCurrentContext=%p\n", pthread_self(), _ctx, OSMesaGetCurrentContext());
                // make the context current, with a dummy buffer
                unsigned char buffer[4];
                OSMesaMakeCurrent(_ctx, buffer, GL_UNSIGNED_BYTE, 1, 1);
                _effect->contextDetachedMesa(NULL);
                OSMesaMakeCurrent(_ctx, NULL, 0, 0, 0); // detach buffer from context
                OSMesaMakeCurrent(NULL, NULL, 0, 0, 0); // disactivate the context (not really recessary)
                OSMesaDestroyContext( _ctx );
                assert( !OSMesaGetCurrentContext() );
                _ctx = 0;
            }
            assert(!_ctx);

            /* Create an RGBA-mode context */
#if defined(OSMESA_GALLIUM_DRIVER) && (OSMESA_MAJOR_VERSION * 100 + OSMESA_MINOR_VERSION >= 1102)
            /* specify Z, stencil, accum sizes */
            {
                int attribs[100], n = 0;

                attribs[n++] = OSMESA_FORMAT;
                attribs[n++] = format;
                attribs[n++] = OSMESA_DEPTH_BITS;
                attribs[n++] = depthBits;
                attribs[n++] = OSMESA_STENCIL_BITS;
                attribs[n++] = stencilBits;
                attribs[n++] = OSMESA_ACCUM_BITS;
                attribs[n++] = accumBits;
                attribs[n++] = OSMESA_GALLIUM_DRIVER;
                attribs[n++] = (int)cpuDriver;
                attribs[n++] = 0;
                _ctx = OSMesaCreateContextAttribs( attribs, NULL );
            }
#else
#if OSMESA_MAJOR_VERSION * 100 + OSMESA_MINOR_VERSION >= 305
            /* specify Z, stencil, accum sizes */
            _ctx = OSMesaCreateContextExt( format, depthBits, stencilBits, accumBits, NULL );
#else
            _ctx = OSMesaCreateContext( format, NULL );
#endif
#endif
            if (!_ctx) {
                DPRINT( ("OSMesaCreateContext failed!\n") );
                OFX::throwSuiteStatusException(kOfxStatFailed);

                return;
            }
            _ctxFormat = format;
            _ctxDepthBits = depthBits;
            _ctxStencilBits = stencilBits;
            _ctxAccumBits = accumBits;
            _ctxCpuDriver = cpuDriver;
            newContext = true;
        }
        // optional: enable Gallium postprocess filters
#if OSMESA_MAJOR_VERSION * 100 + OSMESA_MINOR_VERSION >= 1000
        //OSMesaPostprocess(_ctx, const char *filter, unsigned enable_value);
#endif

        //printf("%p before OSMesaMakeCurrent(%p), OSMesaGetCurrentContext=%p\n", pthread_self(), _ctx, OSMesaGetCurrentContext());

        /* Bind the buffer to the context and make it current */
        if ( !OSMesaMakeCurrent( _ctx, buffer, type, width, height ) ) {
            DPRINT( ("OSMesaMakeCurrent failed!\n") );
            OFX::throwSuiteStatusException(kOfxStatFailed);

            return;
        }
        OSMesaPixelStore(OSMESA_Y_UP, yUp);
        OSMesaPixelStore(OSMESA_ROW_LENGTH, rowLength);
        if (newContext) {
            _effect->contextAttachedMesa(false);
            OpenGLContextData* contextData = &_openGLContextData;
            // force recompiling the shader
            contextData->imageShaderID = 0;
            contextData->imageShaderUniformsID = 0;
            contextData->haveAniso = glutExtensionSupported("GL_EXT_texture_filter_anisotropic");
            if (contextData->haveAniso) {
                GLfloat MaxAnisoMax;
                glGetFloatv(GL_MAX_TEXTURE_MAX_ANISOTROPY_EXT, &MaxAnisoMax);
                contextData->maxAnisoMax = MaxAnisoMax;
                DPRINT( ("GL_MAX_TEXTURE_MAX_ANISOTROPY_EXT = %f\n", contextData->maxAnisoMax) );
            } else {
                contextData->maxAnisoMax = 1.;
            }
        } else {
            // set viewport
            glViewport(0, 0, width, height);
        }
    } // setContext

    OSMesaContext ctx() { return _ctx; }

    ShadertoyPlugin *_effect;
    // information about the current Mesa context
    OSMesaContext _ctx;
    GLenum _ctxFormat;
    GLint _ctxDepthBits;
    GLint _ctxStencilBits;
    GLint _ctxAccumBits;
    ShadertoyPlugin::CPUDriverEnum _ctxCpuDriver;
    OpenGLContextData _openGLContextData; // context-specific data
};

void
ShadertoyPlugin::initMesa()
{
}

void
ShadertoyPlugin::exitMesa()
{
    AutoMutex lock( _osmesaMutex.get() );

    for (std::list<OSMesaPrivate *>::iterator it = _osmesa.begin(); it != _osmesa.end(); ++it) {
        delete *it;
    }
    _osmesa.clear();
}

#endif // USE_OSMESA


#ifdef USE_OPENGL

void
ShadertoyPlugin::initOpenGL()
{
    assert(_openGLContextData.imageShader == NULL);
    _openGLContextData.imageShader = new ShadertoyShader;
}

void
ShadertoyPlugin::exitOpenGL()
{
    delete ( (ShadertoyShader*)_openGLContextData.imageShader );
    _openGLContextData.imageShader = NULL;
}

#endif // USE_OPENGL


static
GLuint
compileShader(GLenum shaderType,
              const char *shader,
              std::string &errstr)
{
    GLuint s = glCreateShader(shaderType);

    if (s == 0) {
        DPRINT( ("Failed to create shader from\n====\n%s\n===\n", shader) );

        return 0;
    }

    glShaderSource(s, 1, &shader, NULL);
    glCompileShader(s);

    GLint param;
    glGetShaderiv(s, GL_COMPILE_STATUS, &param);
    if (param != GL_TRUE) {
        errstr = "Failed to compile ";
        errstr += (shaderType == GL_VERTEX_SHADER) ? "vertex" : "fragment";
        errstr += " shader source!\n";
        //errstr += "\n====\n";
        //errstr += shader;
        //errstr += "\n===\n";


        int infologLength = 0;
        char *infoLog;

        glGetShaderiv(s, GL_INFO_LOG_LENGTH, &infologLength);

        if (infologLength > 0) {
            infoLog = new char[infologLength];
            glGetShaderInfoLog(s, infologLength, NULL, infoLog);
            errstr += "\nError log:\n";
            errstr += infoLog;
            delete [] infoLog;
        } else {
            errstr += "(no error log)";
        }

        glDeleteShader(s);
        DPRINT( ( "%s\n", errstr.c_str() ) );

        return 0;
    }

    return s;
} // compileShader

static
GLuint
compileAndLinkProgram(const char *vertexShader,
                      const char *fragmentShader,
                      std::string &errstr)
{
    DPRINT( ("CompileAndLink\n") );
    GLuint program = glCreateProgram();
    if (program == 0) {
        DPRINT( ("Failed to create program\n") );
        glCheckError();

        return program;
    }

    GLuint vs = compileShader(GL_VERTEX_SHADER, vertexShader, errstr);
    if (!vs) {
        glDeleteProgram(program);

        return 0;
    }
    GLuint fs = compileShader(GL_FRAGMENT_SHADER, fragmentShader, errstr);
    if (!fs) {
        glDeleteShader(vs);
        glDeleteProgram(program);

        return 0;
    }

    assert(fs && vs);
    glAttachShader(program, vs);
    glAttachShader(program, fs);
    glLinkProgram(program);

    GLint param;
    glGetProgramiv(program, GL_LINK_STATUS, &param);
    if (param != GL_TRUE) {
        errstr = "Failed to link shader program\n";
        glCheckError();
        //glGetError();
        int infologLength = 0;
        char *infoLog;

        glGetProgramiv(program, GL_INFO_LOG_LENGTH, &infologLength);

        if (infologLength > 0) {
            infoLog = new char[infologLength];
            glGetProgramInfoLog(program, infologLength, NULL, infoLog);
            errstr += "\nError Log:\n";
            errstr += infoLog;
            delete [] infoLog;
        } else {
            errstr += "(no error log)";
        }
        //errstr += "\n==== Vertex shader source:\n";
        //errstr += vertexShader;
        //errstr += "\n==== Fragment shader source:\n";
        //errstr += fragmentShader;

        glDetachShader(program, vs);
        glDeleteShader(vs);

        glDetachShader(program, fs);
        glDeleteShader(fs);

        glDeleteProgram(program);
        DPRINT( ( "%s\n", errstr.c_str() ) );

        return 0;
    }

    assert(vs);
    glDeleteShader(vs);
    assert(fs);
    glDeleteShader(fs);

#ifdef DEBUG
    {
        GLint i;
        GLint count;
        GLint size; // size of the variable
        GLenum type; // type of the variable (float, vec3 or mat4, etc)
        // GL_FLOAT, GL_FLOAT_VEC3, GL_FLOAT_MAT4
        GLint bufSize; // maximum name length

        std::vector<GLchar> name; // variable name in GLSL
        GLsizei length; // name length

        // Attributes
        glGetProgramiv(program,  GL_ACTIVE_ATTRIBUTE_MAX_LENGTH, &bufSize);
        name.resize(bufSize);
        count = 0;
        glGetProgramiv(program, GL_ACTIVE_ATTRIBUTES, &count);
        if (count > 0) {
            DPRINT( ("Active Attributes: %d\n", count) );
        }
        for (i = 0; i < count; i++) {
            glGetActiveAttrib(program, (GLuint)i, bufSize, &length, &size, &type, &name[0]);
            glCheckError();
            DPRINT( ("Attribute #%d Type: %s Name: %s\n", i, glGetEnumString(type), &name[0]) );
        }

        // Uniforms
        glGetProgramiv(program, GL_ACTIVE_UNIFORM_MAX_LENGTH, &bufSize);
        name.resize(bufSize);
        count = 0;
        glGetProgramiv(program, GL_ACTIVE_UNIFORMS, &count);
        if (count > 0) {
            DPRINT( ("Active Uniforms: %d\n", count) );
        }
        for (i = 0; i < count; i++) {
            glGetActiveUniform(program, (GLuint)i, bufSize, &length, &size, &type, &name[0]);
            glCheckError();
            DPRINT( ("Uniform #%d Type: %s Name: %s\n", i, glGetEnumString(type), &name[0]) );
            GLint loc = glGetUniformLocation(program, &name[0]);
            if (loc >= 0) {
                switch (type) {
                case GL_FLOAT: {
                    GLfloat v;
                    glGetUniformfv(program, loc, &v);
                    DPRINT( ("Value: %g\n", v) );
                    break;
                }
                case GL_FLOAT_VEC2: {
                    GLfloat v[2];
                    glGetUniformfv(program, loc, v);
                    DPRINT( ("Value: (%g, %g)\n", v[0], v[1]) );
                    break;
                }
                case GL_FLOAT_VEC3: {
                    GLfloat v[3];
                    glGetUniformfv(program, loc, v);
                    DPRINT( ("Value: (%g, %g, %g)\n", v[0], v[1], v[2]) );
                    break;
                }
                case GL_FLOAT_VEC4: {
                    GLfloat v[4];
                    glGetUniformfv(program, loc, v);
                    DPRINT( ("Value: (%g, %g, %g, %g)\n", v[0], v[1], v[2], v[3]) );
                    break;
                }
                case GL_INT:
                case GL_BOOL: {
                    GLint v;
                    glGetUniformiv(program, loc, &v);
                    DPRINT( ("Value: %d\n", v) );
                    break;
                }
                case GL_INT_VEC2:
                case GL_BOOL_VEC2: {
                    GLint v[2];
                    glGetUniformiv(program, loc, v);
                    DPRINT( ("Value: (%d, %d)\n", v[0], v[1]) );
                    break;
                }
                case GL_INT_VEC3:
                case GL_BOOL_VEC3: {
                    GLint v[3];
                    glGetUniformiv(program, loc, v);
                    DPRINT( ("Value: (%d, %d, %d)\n", v[0], v[1], v[2]) );
                    break;
                }
                case GL_BOOL_VEC4:
                case GL_INT_VEC4: {
                    GLint v[4];
                    glGetUniformiv(program, loc, v);
                    DPRINT( ("Value: (%d, %d, %d, %d)\n", v[0], v[1], v[2], v[3]) );
                    break;
                }
                case GL_FLOAT_MAT2: {
                    GLfloat v[4];
                    glGetUniformfv(program, loc, v);
                    DPRINT( ("Value: (%g, %g, %g, %g)\n", v[0], v[1], v[2], v[3]) );
                    break;
                }
                case GL_FLOAT_MAT3: {
                    GLfloat v[9];
                    glGetUniformfv(program, loc, v);
                    DPRINT( ("Value: (%g, %g, %g, %g, %g, %g, %g, %g, %g)\n", v[0], v[1], v[2], v[3], v[4], v[5], v[6], v[7], v[8]) );
                    break;
                }
                case GL_FLOAT_MAT4: {
                    GLfloat v[16];
                    glGetUniformfv(program, loc, v);
                    DPRINT( ("Value: (%g, %g, %g, %g, %g, %g, %g, %g, %g, %g, %g, %g, %g, %g, %g, %g)\n", v[0], v[1], v[2], v[3], v[4], v[5], v[6], v[7], v[8], v[9], v[10], v[11], v[12], v[13], v[14], v[15]) );
                    break;
                }
                default:
                    break;
                } // switch
            }
        }
        glCheckError();
    }
#endif // ifdef DEBUG

    return program;
} // compileAndLinkProgram

// https://raw.githubusercontent.com/beautypi/shadertoy-iOS-v2/master/shadertoy/shaders/vertex_main.glsl
/*
   precision highp float;
   precision highp int;

   attribute vec3 position;

   void main() {
    gl_Position.xyz = position;
    gl_Position.w = 1.0;
   }

 */
static std::string vsSource = "void main() { gl_Position = ftransform(); }";

// https://raw.githubusercontent.com/beautypi/shadertoy-iOS-v2/master/shadertoy/shaders/fragment_base_uniforms.glsl
/*
 #extension GL_EXT_shader_texture_lod : enable
 #extension GL_OES_standard_derivatives : enable

   precision highp float;
   precision highp int;
   precision mediump sampler2D;

   uniform vec3      iResolution;                  // viewport resolution (in pixels)
   uniform float     iTime;                        // shader playback time (in seconds)
   uniform vec4      iMouse;                       // mouse pixel coords
   uniform vec4      iDate;                        // (year, month, day, time in seconds)
   uniform float     iSampleRate;                  // sound sample rate (i.e., 44100)
   uniform vec3      iChannelResolution[4];        // channel resolution (in pixels)
   uniform float     iChannelTime[4];              // channel playback time (in sec)

   uniform vec2      ifFragCoordOffsetUniform;     // used for tiled based hq rendering
   uniform float     iTimeDelta;                   // render time (in seconds)
   uniform int       iFrame;                       // shader playback frame
 */
// improve OpenGL ES 2.0 portability,
// see https://en.wikibooks.org/wiki/OpenGL_Programming/Modern_OpenGL_Tutorial_03#OpenGL_ES_2_portability
static std::string fsHeader =
#ifdef GL_ES_VERSION_2_0
    "#version 100\n" // OpenGL ES 2.0
#else
    "#version 120\n" // OpenGL 2.1
#endif
#ifdef GL_ES_VERSION_2_0
    "#extension GL_EXT_shader_texture_lod : enable\n"
    "#extension GL_OES_standard_derivatives : enable\n"
    "#ifdef GL_FRAGMENT_PRECISION_HIGH\n"
    "precision highp float;\n"
    "precision highp int;\n"
    "#else\n"
    "precision mediump float;\n"
    "precision mediump int;\n"
    "#endif\n"
    "precision mediump sampler2D;\n"
#else
// Ignore GLES 2 precision specifiers:
    "#define lowp   \n"
    "#define mediump\n"
    "#define highp  \n"
#endif
    "uniform vec3      iResolution;\n"
    "uniform float     iGlobalTime;\n"
    "uniform float     iTime;\n"
    "uniform float     iTimeDelta;\n"
    "uniform int       iFrame;\n"
    "uniform float     iChannelTime[" STRINGISE (NBINPUTS) "];\n"
    "uniform vec3      iChannelResolution[" STRINGISE (NBINPUTS) "];\n"
    "uniform vec4      iMouse;\n"
    "uniform vec4      iDate;\n"
    "uniform float     iSampleRate;\n"
    "uniform vec2      ifFragCoordOffsetUniform;\n"
    "uniform vec2      iRenderScale;\n" // the OpenFX renderscale
    "uniform vec2      iChannelOffset[" STRINGISE (NBINPUTS) "];\n"
    "#define texture texture2D\n" // for some compatibility with newer Shadertoy>
;

// https://raw.githubusercontent.com/beautypi/shadertoy-iOS-v2/master/shadertoy/shaders/fragment_main_image.glsl
static std::string fsFooter =
    "void main(void)\n"
    "{\n"
    "  mainImage(gl_FragColor, gl_FragCoord.xy + ifFragCoordOffsetUniform );\n"
    "}\n";
void
ShadertoyPlugin::RENDERFUNC(const OFX::RenderArguments &args)
{
    const double time = args.time;

#if (GL_ARB_framebuffer_object || GL_EXT_framebuffer_object) && !defined(GL_GLEXT_FUNCTION_POINTERS)
    const bool supportsMipmap = true;
#else
    const bool supportsMipmap = (bool)glGenerateMipmap;
#endif

#ifdef DEBUG_TIME
    struct timeval t1, t2;
    gettimeofday(&t1, NULL);
#endif

# ifdef OFX_SUPPORTS_OPENGLRENDER
    const OFX::ImageEffectHostDescription &gHostDescription = *OFX::getImageEffectHostDescription();
    //DPRINT( ("render: openGLSuite %s\n", gHostDescription.supportsOpenGLRender ? "found" : "not found") );
    if (gHostDescription.supportsOpenGLRender) {
        DPRINT( ("render: openGL rendering %s\n", args.openGLEnabled ? "enabled" : "DISABLED") );
    }
# endif

    const OfxRectI& renderWindow = args.renderWindow;
    //DPRINT( ("Render: window = [%d, %d - %d, %d]\n", renderWindow.x1, renderWindow.y1, renderWindow.x2, renderWindow.y2) );


    // get the output image texture
    OFX::auto_ptr<OFX::ImageBase> dst;
    if (args.openGLEnabled) {
        dst.reset(_dstClip->loadTexture(time));
    } else {
        dst.reset(_dstClip->fetchImage(time));
    }
    if ( !dst.get() ) {
        OFX::throwSuiteStatusException(kOfxStatFailed);

        return;
    }
    OFX::BitDepthEnum dstBitDepth    = dst->getPixelDepth();
    OFX::PixelComponentEnum dstComponents  = dst->getPixelComponents();
    if ( ( dstBitDepth != _dstClip->getPixelDepth() ) ||
         ( dstComponents != _dstClip->getPixelComponents() ) ) {
        setPersistentMessage(OFX::Message::eMessageError, "", "OFX Host gave image with wrong depth or components");
        OFX::throwSuiteStatusException(kOfxStatFailed);

        return;
    }
    if ( (dst->getRenderScale().x != args.renderScale.x) ||
         ( dst->getRenderScale().y != args.renderScale.y) ||
         ( ( dst->getField() != OFX::eFieldNone) /* for DaVinci Resolve */ && ( dst->getField() != args.fieldToRender) ) ) {
        setPersistentMessage(OFX::Message::eMessageError, "", "OFX Host gave image with wrong scale or field properties");
        OFX::throwSuiteStatusException(kOfxStatFailed);

        return;
    }
# if defined(USE_OPENGL) && defined(DEBUG)
    if (args.openGLEnabled) {
        const GLuint dstIndex = (GLuint)((OFX::Texture*)dst.get())->getIndex();
        const GLenum dstTarget = (GLenum)((OFX::Texture*)dst.get())->getTarget();
        DPRINT( ( "openGL: output texture index %d, target 0x%04X, depth %s\n",
                  dstIndex, dstTarget, mapBitDepthEnumToStr(dstBitDepth) ) );
    }
# endif

    bool inputEnable[NBINPUTS];
    for (unsigned i = 0; i < NBINPUTS; ++i) {
        inputEnable[i] = _inputEnable[i]->getValue();
    }

    OFX::auto_ptr<const OFX::ImageBase> src[NBINPUTS];
    if (args.openGLEnabled) {
        for (unsigned i = 0; i < NBINPUTS; ++i) {
            src[i].reset( ( inputEnable[i] && _srcClips[i] && _srcClips[i]->isConnected() ) ?
                          _srcClips[i]->loadTexture(time) : 0 );
        }
    } else {
        for (unsigned i = 0; i < NBINPUTS; ++i) {
            src[i].reset( ( inputEnable[i] && _srcClips[i] && _srcClips[i]->isConnected() ) ?
                          _srcClips[i]->fetchImage(time) : 0 );
        }
    }

    std::vector<OFX::BitDepthEnum> srcBitDepth(NBINPUTS, OFX::eBitDepthNone);
    std::vector<OFX::PixelComponentEnum> srcComponents(NBINPUTS, OFX::ePixelComponentNone);
    std::vector<GLenum> srcTarget(NBINPUTS, GL_TEXTURE_2D);
    std::vector<GLuint> srcIndex(NBINPUTS);
    std::vector<FilterEnum> filter(NBINPUTS, eFilterNearest);
    std::vector<WrapEnum> wrap(NBINPUTS, eWrapRepeat);
    GLuint dstFrameBuffer = 0;
    GLuint dstTarget = GL_TEXTURE_2D;
    GLuint dstIndex = 0;
    GLenum format = 0;
    GLenum type = 0;
<<<<<<< HEAD
#ifdef USE_OSMESA
=======
>>>>>>> b96095b3
    GLint depthBits = 0;
#ifdef USE_OSMESA
    GLint stencilBits = 0;
    GLint accumBits = 0;
#endif

    for (unsigned i = 0; i < NBINPUTS; ++i) {
        if ( src[i].get() ) {
            srcBitDepth[i] = src[i]->getPixelDepth();
            srcComponents[i] = src[i]->getPixelComponents();
            if ( (srcBitDepth[i] != dstBitDepth) || (srcComponents[i] != dstComponents) ) {
                OFX::throwSuiteStatusException(kOfxStatErrImageFormat);

                return;
            }
            // filter for each texture (nearest, linear, mipmap [default])
            // nearest = GL_NEAREST/GL_NEAREST
            // linear = GL_LINEAR/GL_LINEAR
            // mipmap = GL_LINEAR_MIPMAP_LINEAR/GL_LINEAR
            // Some shaders depend on to filter, so leave it as it is
            filter[i] = /*args.renderQualityDraft ? eFilterNearest :*/ (FilterEnum)_inputFilter[i]->getValueAtTime(time);

            // wrap for each texture (repeat [default], clamp, mirror)
            // clamp = GL_CLAMP_TO_EDGE
            wrap[i] = (WrapEnum)_inputWrap[i]->getValueAtTime(time);

# ifdef USE_OPENGL
            if (args.openGLEnabled) {
                srcIndex[i] = (GLuint)((OFX::Texture*)src[i].get())->getIndex();
                srcTarget[i] = (GLenum)((OFX::Texture*)src[i].get())->getTarget();
                DPRINT( ( "openGL: source texture %u index %d, target 0x%04X, depth %s\n",
                          i, srcIndex[i], srcTarget[i], mapBitDepthEnumToStr(srcBitDepth[i]) ) );
            }
# endif
            // XXX: check status for errors

#ifdef USE_OSMESA
            GLenum formati;
            switch (srcComponents[i]) {
            case OFX::ePixelComponentRGBA:
                formati = GL_RGBA;
                break;
            case OFX::ePixelComponentAlpha:
                formati = GL_ALPHA;
                break;
            default:
                OFX::throwSuiteStatusException(kOfxStatErrImageFormat);

                return;
            }
            GLint depthBitsi = 0;
            GLint stencilBitsi = 0;
            GLint accumBitsi = 0;
            GLenum typei;
            switch (srcBitDepth[i]) {
            case OFX::eBitDepthUByte:
                depthBitsi = 16;
                typei = GL_UNSIGNED_BYTE;
                break;
            case OFX::eBitDepthUShort:
                depthBitsi = 16;
                typei = GL_UNSIGNED_SHORT;
                break;
            case OFX::eBitDepthFloat:
                depthBitsi = 32;
                typei = GL_FLOAT;
                break;
            default:
                OFX::throwSuiteStatusException(kOfxStatErrImageFormat);

                return;
            }
            if (format == 0) {
                format = formati;
                depthBits = depthBitsi;
                stencilBits = stencilBitsi;
                accumBits = accumBitsi;
                type = typei;
            } else {
                if ( (format != formati) ||
                     ( depthBits != depthBitsi) ||
                     ( stencilBits != stencilBitsi) ||
                     ( accumBits != accumBitsi) ||
                     ( type != typei) ) {
                    // all inputs should have the same format
                    OFX::throwSuiteStatusException(kOfxStatErrImageFormat);
                }
            }
#endif // ifdef USE_OSMESA
        }
    }

    //const OfxRectI dstBounds = dst->getBounds();
    if (format == 0) {
        switch (dstComponents) {
        case OFX::ePixelComponentRGBA:
            format = GL_RGBA;
            break;
        case OFX::ePixelComponentAlpha:
            format = GL_ALPHA;
            break;
        default:
            OFX::throwSuiteStatusException(kOfxStatErrImageFormat);

            return;
        }
    }
#ifdef USE_OSMESA
    if (depthBits == 0) {
        switch (dstBitDepth) {
        case OFX::eBitDepthUByte:
            depthBits = 16;
            type = GL_UNSIGNED_BYTE;
            break;
        case OFX::eBitDepthUShort:
            depthBits = 16;
            type = GL_UNSIGNED_SHORT;
            break;
        case OFX::eBitDepthFloat:
            depthBits = 32;
            type = GL_FLOAT;
            break;
        default:
            OFX::throwSuiteStatusException(kOfxStatErrImageFormat);

            return;
        }
    }
#ifdef USE_OSMESA
    /* Allocate the image buffer */
    OSMesaPrivate *osmesa;
    {
        AutoMutex lock( _osmesaMutex.get() );
        if ( _osmesa.empty() ) {
            osmesa = new OSMesaPrivate(this);
        } else {
            osmesa = _osmesa.back();
            _osmesa.pop_back();
        }
    }
    if (OSMesaGetCurrentContext() != NULL) {
        DPRINT( ("render error: %s\n", "Mesa context still attached") );
        glFlush(); // waits until commands are submitted but does not wait for the commands to finish executing
        glFinish(); // waits for all previously submitted commands to complete executing
        // make sure the buffer is not referenced anymore
        OSMesaMakeCurrent(NULL, NULL, 0, 0, 0); // disactivate the context so that it can be used from another thread
    }
    assert(OSMesaGetCurrentContext() == NULL); // the thread should have no Mesa context attached
    CPUDriverEnum cpuDriver = eCPUDriverSoftPipe;
    if (_cpuDriver) {
        cpuDriver = (CPUDriverEnum)_cpuDriver->getValueAtTime(time);
    }
    // we pass the address of the first pixel, which depends on the sign of rowBytes
    GLsizei bufferWidth = renderWindow.x2 - renderWindow.x1;
    GLsizei bufferHeight = renderWindow.y2 - renderWindow.y1;
    GLsizei bufferRowLength = std::abs( dst->getRowBytes() ) / dst->getPixelBytes();
    GLboolean bufferYUp = (dst->getRowBytes() > 0);
    void* buffer = bufferYUp ? ((OFX::Image*)dst.get())->getPixelAddress(renderWindow.x1, renderWindow.y1) : ((OFX::Image*)dst.get())->getPixelAddress(renderWindow.x1, renderWindow.y2 - 1);
    osmesa->setContext(format, depthBits, type, stencilBits, accumBits, cpuDriver, buffer, bufferWidth, bufferHeight, bufferRowLength, bufferYUp);
#endif // ifdef USE_OSMESA

#ifdef USE_OPENGL
    OpenGLContextData* contextData = &_openGLContextData;
    if (OFX::getImageEffectHostDescription()->isNatron && !args.openGLContextData) {
        DPRINT( ("ERROR: Natron did not provide the contextData pointer to the OpenGL render func.\n") );
    }
    if (args.openGLContextData) {
        // host provided kNatronOfxImageEffectPropOpenGLContextData,
        // which was returned by kOfxActionOpenGLContextAttached
        contextData = (OpenGLContextData*)args.openGLContextData;
    } else if (!_openGLContextAttached) {
        // Sony Catalyst Edit never calls kOfxActionOpenGLContextAttached
        DPRINT( ("ERROR: OpenGL render() called without calling contextAttached() first. Calling it now.\n") );
        contextAttached(false);
        _openGLContextAttached = true;
    }
#endif
#ifdef USE_OSMESA
    OpenGLContextData* contextData = &osmesa->_openGLContextData;
#endif

    {
        AutoMutex lock( _rendererInfoMutex.get() );
        std::string &message = _rendererInfo;
        if ( message.empty() ) {
            const char* glRenderer = (const char*)glGetString(GL_RENDERER);
            const char* glVersion = (const char*)glGetString(GL_VERSION);
            const char* glVendor = (const char*)glGetString(GL_VENDOR);
            const char* glSlVersion = (const char*)glGetString(GL_SHADING_LANGUAGE_VERSION);
            const char* glExtensions = (const char*)glGetString(GL_EXTENSIONS);
            message += "OpenGL renderer information:";
            message += "\nGL_RENDERER = ";
            message += glRenderer ? glRenderer : "N/A";
            message += "\nGL_VERSION = ";
            message += glVersion ? glVersion : "N/A";
            message += "\nGL_VENDOR = ";
            message += glVendor ? glVendor : "N/A";
            message += "\nGL_SHADING_LANGUAGE_VERSION = ";
            message += glSlVersion ? glSlVersion : "N/A";
            message += "\nGL_EXTENSIONS = ";
            message += glExtensions ? glExtensions :  "N/A";
        }
    }


    // compile and link the shader if necessary
    bool imageShaderParamsUpdated = false;
    ShadertoyShader *shadertoy;
    {
        AutoMutex lock( _imageShaderMutex.get() );
        bool must_recompile = false;
        bool uniforms_changed = false;
        shadertoy = (ShadertoyShader *)contextData->imageShader;
        assert(shadertoy);
        must_recompile = (_imageShaderID != contextData->imageShaderID) || _imageShaderUpdateParams;
        contextData->imageShaderID = _imageShaderID;
        uniforms_changed = (_imageShaderUniformsID != contextData->imageShaderUniformsID);
        contextData->imageShaderUniformsID = _imageShaderUniformsID;

        if (must_recompile) {
            if (shadertoy->program) {
                glDeleteProgram(shadertoy->program);
                shadertoy->program = 0;
            }
            std::string str;
            _imageShaderSource->getValue(str);
            {
                // for compatibility with ShaderToy, remove the first line that starts with "const vec2 iRenderScale"
                std::size_t found = str.find("const vec2 iRenderScale");
                if ( (found != std::string::npos) && ( (found == 0) || ( (str[found - 1] == '\n') || (str[found - 1] == '\r') ) ) ) {
                    std::size_t eol = str.find('\n', found);
                    if (eol == std::string::npos) {
                        // last line
                        eol = str.size();
                    }
                    // replace by an empty line
                    str.replace( found, eol - found, std::string() );
                }
            }
            {
                // for compatibility with ShaderToy, remove the first line that starts with "const vec2 iChannelOffset"
                std::size_t found = str.find("const vec2 iChannelOffset");
                if ( (found != std::string::npos) && ( (found == 0) || ( (str[found - 1] == '\n') || (str[found - 1] == '\r') ) ) ) {
                    std::size_t eol = str.find('\n', found);
                    if (eol == std::string::npos) {
                        // last line
                        eol = str.size();
                    }
                    // replace by an empty line
                    str.replace( found, eol - found, std::string() );
                }
            }
            std::string fsSource = fsHeader;
            for (unsigned i = 0; i < NBINPUTS; ++i) {
                fsSource += std::string("uniform sampler2D iChannel") + (char)('0' + i) + ";\n";
            }
            fsSource += "#line 0\n";
            fsSource += str + '\n' + fsFooter;
            std::string errstr;
            const char* fragmentShader = fsSource.c_str();
            shadertoy->program = compileAndLinkProgram(vsSource.c_str(), fragmentShader, errstr);
            const GLuint program = shadertoy->program;
            if (shadertoy->program == 0) {
                setPersistentMessage(OFX::Message::eMessageError, "", "Failed to compile and link program");
                sendMessage( OFX::Message::eMessageError, "", errstr.c_str() );
                OFX::throwSuiteStatusException(kOfxStatFailed);

                return;
            }
            shadertoy->iResolutionLoc        = glGetUniformLocation(program, "iResolution");
            shadertoy->iTimeLoc        = glGetUniformLocation(program, "iTime");
            if (shadertoy->iTimeLoc == -1) {
                // for backward compatibility with older (pre-0.9.3) shaders
                shadertoy->iTimeLoc        = glGetUniformLocation(program, "iGlobalTime");
            }
            shadertoy->iTimeDeltaLoc         = glGetUniformLocation(program, "iTimeDelta");
            shadertoy->iFrameLoc             = glGetUniformLocation(program, "iFrame");
            shadertoy->iChannelTimeLoc       = glGetUniformLocation(program, "iChannelTime");
            shadertoy->iMouseLoc             = glGetUniformLocation(program, "iMouse");
            shadertoy->iDateLoc              = glGetUniformLocation(program, "iDate");
            shadertoy->iSampleRateLoc        = glGetUniformLocation(program, "iSampleRate");
            shadertoy->iChannelResolutionLoc = glGetUniformLocation(program, "iChannelResolution");
            shadertoy->ifFragCoordOffsetUniformLoc = glGetUniformLocation(program, "ifFragCoordOffsetUniform");
            shadertoy->iRenderScaleLoc = glGetUniformLocation(program, "iRenderScale");
            shadertoy->iChannelOffsetLoc = glGetUniformLocation(program, "iChannelOffset");
            char iChannelX[10] = "iChannelX"; // index 8 holds the channel character
            assert(NBINPUTS < 10 && iChannelX[8] == 'X');
            for (unsigned i = 0; i < NBINPUTS; ++i) {
                iChannelX[8] = '0' + i;
                shadertoy->iChannelLoc[i] = glGetUniformLocation(shadertoy->program, iChannelX);
                //printf("%s -> %d\n", iChannelX, (int)shadertoy->iChannelLoc[i]);
            }

            if (_imageShaderUpdateParams) {
                _imageShaderHasMouse = false;

                _imageShaderExtraParameters.clear();
                {
                    // go through the uniforms, and list extra parameters

                    GLint i;
                    GLint count;
                    GLint size; // size of the variable
                    GLenum type; // type of the variable (float, vec3 or mat4, etc)
                    GLint bufSize; // maximum name length

                    std::string name; // variable name in GLSL
                    GLsizei length; // name length

                    // Uniforms
                    glGetProgramiv(program, GL_ACTIVE_UNIFORM_MAX_LENGTH, &bufSize);
                    count = 0;
                    glGetProgramiv(program, GL_ACTIVE_UNIFORMS, &count);
                    if (count > 0) {
                        //DPRINT( ("Active Uniforms: %d\n", count) );
                    }
                    _imageShaderInputEnabled.assign(NBINPUTS, false);
                    for (i = 0; i < count; i++) {
                        name.resize(bufSize);
                        glGetActiveUniform(program, (GLuint)i, bufSize, &length, &size, &type, &name[0]);
                        glCheckError();
                        name.resize(length);
                        //DPRINT( ("Uniform #%d Type: %s Name: %s\n", i, glGetEnumString(type), &name[0]) );
                        GLint loc = glGetUniformLocation(program, &name[0]);

                        if (loc >= 0) {
                            if ( starts_with(name, "iChannel") ) {
                                for (unsigned j = 0; j < NBINPUTS; ++j) {
                                    if ( name == ( std::string("iChannel") + (char)('0' + j) ) ) {
                                        _imageShaderInputEnabled[j] = true;
                                        getChannelInfo(fragmentShader, j, _imageShaderInputLabel[j], _imageShaderInputHint[j], _imageShaderInputFilter[j], _imageShaderInputWrap[j]);
                                        loc = -1; // go to next uniform
                                        break;
                                    }
                                }
                            }

                            // mark if shader has mouse params
                            if (name == "iMouse") {
                                _imageShaderHasMouse = true;
                                continue;
                            }

                            if ( (name == "iResolution") ||
                                 ( name == "iTime") ||
                                 ( name == "iGlobalTime") ||
                                 ( name == "iTimeDelta") ||
                                 ( name == "iFrame") ||
                                 ( name == "iChannelTime") ||
                                 ( name == "iChannelTime[0]") ||
                                 //name == "iMouse" ||
                                 ( name == "iDate") ||
                                 ( name == "iSampleRate") ||
                                 ( name == "iChannelResolution") ||
                                 ( name == "iChannelResolution[0]") ||
                                 ( name == "ifFragCoordOffsetUniform") ||
                                 ( name == "iRenderScale") ||
                                 ( name == "iChannelOffset") ||
                                 ( name == "iChannelOffset[0]") ||
                                 starts_with(name, "gl_") ) {
                                // builtin uniform
                                continue;
                            }
                            UniformTypeEnum t = eUniformTypeNone;
                            switch (type) {
                            case GL_BOOL:
                                t = eUniformTypeBool;
                                break;

                            case GL_INT:
                                t = eUniformTypeInt;
                                break;

                            case GL_FLOAT:
                                t = eUniformTypeFloat;
                                break;

                            case GL_FLOAT_VEC2:
                                t = eUniformTypeVec2;
                                break;

                            case GL_FLOAT_VEC3:
                                t = eUniformTypeVec3;
                                break;

                            case GL_FLOAT_VEC4:
                                t = eUniformTypeVec4;
                                break;

                            default:
                                // ignore uniform
                                break;
                            }
                            if (t == eUniformTypeNone) {
                                DPRINT( ("Uniform #%d Type: %s Name: %s NOT SUPPORTED\n", i, glGetEnumString(type), &name[0]) );
                                continue;
                            }

                            ExtraParameter p;
                            p.init(t, name);

                            switch (t) {
                            case eUniformTypeBool: {
                                GLint v;
                                glGetUniformiv(program, loc, &v);
                                //DPRINT( ("Value: %d\n", v) );
                                p.set(p.getDefault(), (bool)v);
                                break;
                            }
                            case eUniformTypeInt: {
                                GLint v;
                                glGetUniformiv(program, loc, &v);
                                //DPRINT( ("Value: %d\n", v) );
                                p.set(p.getDefault(), (int)v);
                                break;
                            }
                            case eUniformTypeFloat: {
                                GLfloat v;
                                glGetUniformfv(program, loc, &v);
                                //DPRINT( ("Value: %g\n", v) );
                                p.set(p.getDefault(), (float)v);
                                break;
                            }
                            case eUniformTypeVec2: {
                                GLfloat v[2];
                                glGetUniformfv(program, loc, v);
                                //DPRINT( ("Value: (%g, %g)\n", v[0], v[1]) );
                                p.set(p.getDefault(), (float)v[0], (float)v[1]);
                                break;
                            }
                            case eUniformTypeVec3: {
                                GLfloat v[3];
                                glGetUniformfv(program, loc, v);
                                //DPRINT( ("Value: (%g, %g, %g)\n", v[0], v[1], v[2]) );
                                p.set(p.getDefault(), (float)v[0], (float)v[1], (float)v[2]);
                                break;
                            }
                            case eUniformTypeVec4: {
                                GLfloat v[4];
                                glGetUniformfv(program, loc, v);
                                //DPRINT( ("Value: (%g, %g, %g, %g)\n", v[0], v[1], v[2], v[3]) );
                                p.set(p.getDefault(), (float)v[0], (float)v[1], (float)v[2], (float)v[3]);
                                break;
                            }
                            default:
                                assert(false);
                                break;
                            }

                            // parse hint/min/max from comment
                            getExtraParameterInfo(fragmentShader, p);

                            _imageShaderExtraParameters.push_back(p);
                        } // if (loc >= 0)
                        _imageShaderBBox = (BBoxEnum)_bbox->getValueAtTime(time);
                        getBboxInfo(fragmentShader, _imageShaderBBox);
                    } // for (i = 0; i < count; i++) {
                }

                std::sort(_imageShaderExtraParameters.begin(), _imageShaderExtraParameters.end(), ExtraParameter::less_than_pos());
                imageShaderParamsUpdated = true;
            } // if (_imageShaderUpdateParams)

            // Note: InstanceChanged is (illegally) triggered at the end of render() using:
            // _imageShaderParamsUpdated->setValue( !_imageShaderParamsUpdated->getValueAtTime(time) );
            // (setValue is normally not authorized from render())
            // Mark that setValue has to be called at the end of render():
            _imageShaderCompiled = true;
        }
        if (must_recompile || uniforms_changed) {
            std::fill(shadertoy->iParamLoc, shadertoy->iParamLoc + NBUNIFORMS, -1);
            unsigned paramCount = std::max( 0, std::min(_paramCount->getValue(), (int)_paramType.size()) );
            for (unsigned i = 0; i < paramCount; ++i) {
                std::string paramName;
                _paramName[i]->getValue(paramName);
                if ( !paramName.empty() ) {
                    shadertoy->iParamLoc[i] = glGetUniformLocation( shadertoy->program, paramName.c_str() );
                }
            }
        }
    }
    glCheckError();

    if (!args.openGLEnabled) {
        // load the source image into a texture
        glPixelStorei(GL_UNPACK_ALIGNMENT, 1);
        glActiveTexture(GL_TEXTURE0);

        GLenum internalFormat = format;
        switch (format) {
        case GL_ALPHA:
            switch (type) {
            case GL_UNSIGNED_BYTE:
                internalFormat = GL_ALPHA8;
                break;
            case GL_UNSIGNED_SHORT:
                internalFormat = GL_ALPHA16;
                break;
            case GL_FLOAT:
                internalFormat = GL_ALPHA32F_ARB;
                break;
            case GL_HALF_FLOAT_ARB:
                internalFormat = GL_ALPHA16F_ARB;
                break;
            default:
                //format/type combo not supported
                break;
            }
            break;
        case GL_LUMINANCE:
            switch (type) {
            case GL_UNSIGNED_BYTE:
                internalFormat = GL_R8;// GL_LUMINANCE8;
                break;
            case GL_UNSIGNED_SHORT:
                internalFormat = GL_LUMINANCE16;
                break;
            case GL_FLOAT:
                internalFormat = GL_LUMINANCE32F_ARB;
                break;
            case GL_HALF_FLOAT_ARB:
                internalFormat = GL_LUMINANCE16F_ARB;
                break;
            default:
                //format/type combo not supported
                break;
            }
            break;
        case GL_LUMINANCE_ALPHA:
            switch (type) {
            case GL_UNSIGNED_BYTE:
                internalFormat = GL_RG8;// GL_LUMINANCE8_ALPHA8;
                break;
            case GL_UNSIGNED_SHORT:
                internalFormat = GL_LUMINANCE16_ALPHA16;
                break;
            case GL_FLOAT:
                internalFormat = GL_LUMINANCE_ALPHA32F_ARB;
                break;
            case GL_HALF_FLOAT_ARB:
                internalFormat = GL_LUMINANCE_ALPHA16F_ARB;
                break;
            default:
                //format/type combo not supported
                break;
            }
            break;
        case GL_RGB:
            switch (type) {
            case GL_UNSIGNED_BYTE:
                internalFormat = GL_RGB8;
                break;
            case GL_UNSIGNED_SHORT:
                internalFormat = GL_RGB16;
                break;
            case GL_FLOAT:
                internalFormat = GL_RGB32F_ARB;
                break;
            case GL_HALF_FLOAT_ARB:
                internalFormat = GL_RGB16F_ARB;
                break;
            default:
                //format/type combo not supported
                break;
            }
            break;
        case GL_RGBA:
            switch (type) {
            case GL_UNSIGNED_BYTE:
                internalFormat = GL_RGBA8;
                break;
            case GL_UNSIGNED_SHORT:
                internalFormat = GL_RGBA16;
                break;
            case GL_FLOAT:
                internalFormat = GL_RGBA32F_ARB;
                break;
            case GL_HALF_FLOAT_ARB:
                internalFormat = GL_RGBA16F_ARB;
                break;
            default:
                break;
                //format/type combo not supported
            }
        default:
            //bad format
            break;
        }

#ifdef USE_OPENGL
        // create a framebuffer to render to (OpenGL only)
        glGenFramebuffers(1, &dstFrameBuffer);
        glBindFramebuffer(GL_FRAMEBUFFER, dstFrameBuffer);

        OfxRectI dstBounds = dst->getBounds();
        glGenTextures(1, &dstIndex);
        glBindTexture(dstTarget, dstIndex);
        glTexImage2D(dstTarget, 0, internalFormat, dstBounds.x2 - dstBounds.x1,
                     dstBounds.y2 - dstBounds.y1, 0, format, type, NULL);
        glFramebufferTexture2D(GL_FRAMEBUFFER, GL_COLOR_ATTACHMENT0, dstTarget, dstIndex, 0);

        GLenum buf = GL_COLOR_ATTACHMENT0;
        glDrawBuffers(1, &buf);
        glCheckError();
#endif

        // Non-power-of-two textures are supported if the GL version is 2.0 or greater, or if the implementation exports the GL_ARB_texture_non_power_of_two extension. (Mesa does, of course)
        for (unsigned i = 0; i < NBINPUTS; ++i) {
            if ( src[i].get() && (shadertoy->iChannelLoc[i] >= 0) ) {
                glGenTextures(1, &srcIndex[i]);
                OfxRectI srcBounds = src[i]->getBounds();
                glBindTexture(srcTarget[i], srcIndex[i]);
                // legacy mipmap generation was replaced by glGenerateMipmap from GL_ARB_framebuffer_object (see below)
                if ( ( (filter[i] == eFilterMipmap) || (filter[i] == eFilterAnisotropic) ) && !supportsMipmap ) {
                    DPRINT( ("Shadertoy: legacy mipmap generation!\n") );
                    // this must be done before glTexImage2D
                    glHint(GL_GENERATE_MIPMAP_HINT, GL_NICEST);
                    // requires extension GL_SGIS_generate_mipmap or OpenGL 1.4.
                    glTexParameteri(srcTarget[i], GL_GENERATE_MIPMAP, GL_TRUE); // Allocate the mipmaps
                }
                glTexImage2D( srcTarget[i], 0, internalFormat,
                              srcBounds.x2 - srcBounds.x1, srcBounds.y2 - srcBounds.y1, 0,
                              format, type, ((OFX::Image*)src[i].get())->getPixelData() );
                glBindTexture(srcTarget[i], 0);
            }
        }
        glCheckError();
    }

    bool haveAniso = contextData->haveAniso;
    float maxAnisoMax = contextData->maxAnisoMax;
    int w = (renderWindow.x2 - renderWindow.x1);
    int h = (renderWindow.y2 - renderWindow.y1);

    // setup the projection
    glMatrixMode(GL_PROJECTION);
    glLoadIdentity();
    glOrtho(0, w, 0, h, -1, 1);
    glMatrixMode(GL_MODELVIEW);
    glLoadIdentity();
    glClear(GL_DEPTH_BUFFER_BIT); // does not hurt, even if there is no Z-buffer (Sony Catalyst)
    glCheckError();

    double fps = _dstClip->getFrameRate();
    if (fps <= 0) {
        fps = 1.;
    }
    GLfloat t = time / fps;
    const OfxPointD& rs = args.renderScale;
    OfxRectI dstBoundsFull;
    OFX::Coords::toPixelEnclosing(_dstClip->getRegionOfDefinition(time), rs, _dstClip->getPixelAspectRatio(), &dstBoundsFull);

    glUseProgram(shadertoy->program);
    glCheckError();

    // Uniform locations may be -1 if the Uniform was optimised out by the compîler.
    // see https://www.opengl.org/wiki/GLSL_:_common_mistakes#glGetUniformLocation_and_glGetActiveUniform
    if (shadertoy->iResolutionLoc >= 0) {
        double width = dstBoundsFull.x2 - dstBoundsFull.x1;
        double height = dstBoundsFull.y2 - dstBoundsFull.y1;
        // last coord is 1.
        // see https://github.com/beautypi/shadertoy-iOS-v2/blob/a852d8fd536e0606377a810635c5b654abbee623/shadertoy/ShaderPassRenderer.m#L329
        glUniform3f (shadertoy->iResolutionLoc, width, height, 1.);
    }
    if (shadertoy->iTimeLoc >= 0) {
        glUniform1f (shadertoy->iTimeLoc, t);
    }
    if (shadertoy->iTimeDeltaLoc >= 0) {
        glUniform1f (shadertoy->iTimeDeltaLoc, 1 / fps); // is that it?
    }
    if (shadertoy->iFrameLoc >= 0) {
        glUniform1f (shadertoy->iFrameLoc, time); // is that it?
    }
    if (shadertoy->iChannelTimeLoc >= 0) {
        GLfloat tv[NBINPUTS];
        std::fill(tv, tv + NBINPUTS, t);
        glUniform1fv(shadertoy->iChannelTimeLoc, NBINPUTS, tv);
    }
    if (shadertoy->iChannelResolutionLoc >= 0) {
        GLfloat rv[3 * NBINPUTS];
        for (unsigned i = 0; i < NBINPUTS; ++i) {
            if ( src[i].get() ) {
                OfxRectI srcBounds = src[i]->getBounds();
                rv[i * 3] = srcBounds.x2 - srcBounds.x1;
                rv[i * 3 + 1] = srcBounds.y2 - srcBounds.y1;
            } else {
                rv[i * 3] = rv[i * 3 + 1] = 0;
            }
            // last coord is 1.
            // see https://github.com/beautypi/shadertoy-iOS-v2/blob/a852d8fd536e0606377a810635c5b654abbee623/shadertoy/ShaderPassRenderer.m#L329
            rv[i * 3 + 2] = 1;
        }
        glUniform3fv(shadertoy->iChannelResolutionLoc, NBINPUTS, rv);
    }
    if (shadertoy->iMouseLoc >= 0) {
        // mouse parameters, see:
        // https://www.shadertoy.com/view/Mss3zH
        // https://www.shadertoy.com/view/4sf3RN
        // https://www.shadertoy.com/view/XsGSDz

        double x, y, xc, yc;
        if ( !_mouseParams->getValueAtTime(time) ) {
            x = y = xc = yc = 0.;
        } else {
            _mousePosition->getValueAtTime(time, x, y);
            _mouseClick->getValueAtTime(time, xc, yc);
            if ( !_mousePressed->getValueAtTime(time) ) {
                // negative is mouse released
                // see https://github.com/beautypi/shadertoy-iOS-v2/blob/a852d8fd536e0606377a810635c5b654abbee623/shadertoy/ShaderCanvasViewController.m#L315
                xc = -xc;
                yc = -yc;
            }
        }
        glUniform4f (shadertoy->iMouseLoc, x * rs.x, y * rs.y, xc * rs.x, yc * rs.y);
    }
    unsigned paramCount = std::max( 0, std::min(_paramCount->getValue(), (int)_paramType.size()) );
    for (unsigned i = 0; i < paramCount; ++i) {
        if (shadertoy->iParamLoc[i] >= 0) {
            UniformTypeEnum paramType = (UniformTypeEnum)_paramType[i]->getValue();
            switch (paramType) {
            case eUniformTypeNone: {
                break;
            }
            case eUniformTypeBool: {
                bool v = _paramValueBool[i]->getValue();
                glUniform1i(shadertoy->iParamLoc[i], v);
                break;
            }
            case eUniformTypeInt: {
                int v = _paramValueInt[i]->getValue();
                glUniform1i(shadertoy->iParamLoc[i], v);
                break;
            }
            case eUniformTypeFloat: {
                double v = _paramValueFloat[i]->getValue();
                glUniform1f(shadertoy->iParamLoc[i], v);
                break;
            }
            case eUniformTypeVec2: {
                double x, y;
                _paramValueVec2[i]->getValue(x, y);
                glUniform2f(shadertoy->iParamLoc[i], x, y);
                break;
            }
            case eUniformTypeVec3: {
                double x, y, z;
                _paramValueVec3[i]->getValue(x, y, z);
                glUniform3f(shadertoy->iParamLoc[i], x, y, z);
                break;
            }
            case eUniformTypeVec4: {
                double x, y, z, w;
                _paramValueVec4[i]->getValue(x, y, z, w);
                glUniform4f(shadertoy->iParamLoc[i], x, y, z, w);
                break;
            }
            default: {
                assert(false);
                break;
            }
            }
        }
    }
    glCheckError();
    for (unsigned i = 0; i < NBINPUTS; ++i) {
        glActiveTexture(GL_TEXTURE0 + i);
        if ( src[i].get() && (shadertoy->iChannelLoc[i] >= 0) ) {
            glUniform1i(shadertoy->iChannelLoc[i], i);
            glBindTexture(srcTarget[i], srcIndex[i]);
            glEnable(srcTarget[i]);

            // GL_ARB_framebuffer_object
            // https://www.opengl.org/wiki/Common_Mistakes#Automatic_mipmap_generation
            if ( ( (filter[i] == eFilterMipmap) || (filter[i] == eFilterAnisotropic) ) && supportsMipmap ) {
                glHint(GL_GENERATE_MIPMAP_HINT, GL_NICEST);
#if GL_ARB_framebuffer_object || defined(GL_GLEXT_FUNCTION_POINTERS)
                glGenerateMipmap(GL_TEXTURE_2D);  //Generate mipmaps now!!!
#else
                glGenerateMipmapEXT(GL_TEXTURE_2D);  //Generate mipmaps now!!!
#endif
                glCheckError();
            }
            GLenum min_filter = GL_NEAREST;
            GLenum mag_filter = GL_NEAREST;
            switch (filter[i]) {
            case eFilterNearest:
                min_filter = GL_NEAREST;
                mag_filter = GL_NEAREST;
                break;
            case eFilterLinear:
                min_filter = GL_LINEAR;
                mag_filter = GL_LINEAR;
                break;
            case eFilterMipmap:
                min_filter = GL_LINEAR_MIPMAP_LINEAR;
                mag_filter = GL_LINEAR;
                break;
            case eFilterAnisotropic:
                min_filter = GL_LINEAR_MIPMAP_LINEAR;
                mag_filter = GL_LINEAR;
                if (haveAniso) {
                    glTexParameterf(srcTarget[i], GL_TEXTURE_MAX_ANISOTROPY_EXT, maxAnisoMax);
                }
                break;
            }
            glTexParameteri(srcTarget[i], GL_TEXTURE_MIN_FILTER, min_filter);
            glTexParameteri(srcTarget[i], GL_TEXTURE_MAG_FILTER, mag_filter);

            GLenum wrapst = (wrap[i] == eWrapClamp) ? GL_CLAMP_TO_EDGE : ( (wrap[i] == eWrapMirror) ? GL_MIRRORED_REPEAT : GL_REPEAT );
            glTexParameteri(srcTarget[i], GL_TEXTURE_WRAP_S, wrapst);
            glTexParameteri(srcTarget[i], GL_TEXTURE_WRAP_T, wrapst);

            // The texture parameters vflip and srgb [default = false] should be handled by the reader
        } else {
            glBindTexture(srcTarget[i], 0);
        }
    }
    glCheckError();
    if (shadertoy->iDateLoc >= 0) {
        // https://www.shadertoy.com/view/4sf3RN
        // month starts at 0
        // day starts at 1
        // time in seconds is from 0 to 86400 (24*60*60)
        // do not use the current date, as it may generate a different image at each render
        double year, month, day, seconds;
        _date->getValueAtTime(time, year, month, day, seconds);
        year = std::floor(year);
        month = std::floor(month);
        day = std::floor(day);
        seconds += t;
        int dayincr = std::floor(seconds / (24*60*60));
        seconds = seconds - dayincr * (24*60*60);
        day += dayincr;
        if (month == 0 || // jan
            month == 2 || // mar
            month == 4 || // mai
            month == 6 || // jul
            month == 7 || // aug
            month == 9 || // oct
            month == 11) { // dec
            if (day > 31) {
                day -= 31;
                month = ((int)month + 1) % 12;
            }
        } else if (month == 3 || // apr
                   month == 5 || // jun
                   month == 8 || // sep
                   month == 10) { // nov
            if (day > 30) {
                day -= 30;
                month = ((int)month + 1) % 12;
            }
        } else if (month == 1) { // feb
            if (day > 28) { // don't care about leap years
                day -= 28;
                month = ((int)month + 1) % 12;
            }
        }
        glUniform4f(shadertoy->iDateLoc, year, month, day, seconds);
    }
    if (shadertoy->iSampleRateLoc >= 0) {
        glUniform1f(shadertoy->iSampleRateLoc, 44100);
    }
    if (shadertoy->ifFragCoordOffsetUniformLoc >= 0) {
        glUniform2f(shadertoy->ifFragCoordOffsetUniformLoc, renderWindow.x1 - dstBoundsFull.x1, renderWindow.y1 - dstBoundsFull.y1);
        //DPRINT(("offset=%d,%d\n",(int)(renderWindow.x1 - dstBoundsFull.x1), (int)(renderWindow.y1 - dstBoundsFull.y1)));
    }
    if (shadertoy->iRenderScaleLoc >= 0) {
        glUniform2f(shadertoy->iRenderScaleLoc, rs.x, rs.y);
    }
    if (shadertoy->iChannelOffsetLoc >= 0) {
        GLfloat rv[2 * NBINPUTS];
        if ( src[0].get() ) {
            OfxRectI srcBounds = src[0]->getBounds();
            rv[0] = srcBounds.x1;
            rv[1] = srcBounds.y1;
        } else {
            rv[0] = 0;
            rv[1] = 0;
        }
        for (unsigned i = 1; i < NBINPUTS; ++i) {
            if ( src[i].get() ) {
                OfxRectI srcBounds = src[i]->getBounds();
                rv[i * 2] = srcBounds.x1 - rv[0];
                rv[i * 2 + 1] = srcBounds.y1 - rv[1];
            } else {
                rv[i * 2] = rv[i * 2 + 1] = 0;
            }
        }
        glUniform2fv(shadertoy->iChannelOffsetLoc, NBINPUTS, rv);
    }
    glCheckError();

    glPushAttrib(GL_ALL_ATTRIB_BITS);
    glDisable(GL_BLEND);
    glDisable(GL_DEPTH_TEST);
    glEnable(GL_SCISSOR_TEST);
    glDepthFunc(GL_LESS);
    glPolygonMode(GL_FRONT_AND_BACK, GL_FILL);
    glCheckError();

    // Are your images pretty large? Maybe one approach would to render the scene in tiled chunks.
    // For example, divide the window into an NxM grid of tiles, then render the scene into each tile with glScissor.
    // After rendering each tile, check if there's user input and abort drawing the grid if needed.
    // Ideally the tile size should be a multiple of llvmpipe's tile size which is 64x64.
    // llvmpipe employs multiple threads to process tiles in parallel so your tiles should probably
    // be 128x128 for 4 cores, 256x128 for 8 cores, etc.
    int tile_w;
    int tile_h;
#ifdef USE_OSMESA
    {
        int nCPUs = OFX::MultiThread::getNumCPUs();
        // - take the square root of nCPUs
        // - compute the next closest power of two -> this gives the number of tiles for the x dimension
        int pow2_x = std::ceil(std::log( std::sqrt(nCPUs) ) / M_LN2);
        tile_w = 64 * (1 << pow2_x);
        // - compute the next power of two for the other side
        int pow2_y = std::ceil(std::log( nCPUs / (double)(1 << pow2_x) ) / M_LN2);
        tile_h = 64 * (1 << pow2_y);
        //DPRINT( ("Shadertoy: tile size: %d %d for %d CPUs\n", tile_w, tile_h, nCPUs) );
    }
#else
    tile_w = w;
    tile_h = h;
#endif

#ifdef USE_OPENGL
    if (!args.openGLEnabled) {
        glBindFramebuffer(GL_FRAMEBUFFER, dstFrameBuffer);
        glViewport(0, 0, w, h);
    }
#endif

    bool aborted = abort();
    for (int y1 = 0; y1 < h && !aborted; y1 += tile_h) {
        for (int x1 = 0; x1 < w && !aborted; x1 += tile_w) {
#ifdef DEBUG_TIME
            struct timeval t1, t2;
            gettimeofday(&t1, NULL);
#endif
            glScissor(x1, y1, tile_w, tile_h);
            glBegin(GL_QUADS);
            glVertex2f(0, 0);
            glVertex2f(0, h);
            glVertex2f(w, h);
            glVertex2f(w, 0);
            glEnd();
            aborted = abort();
#ifdef USE_OSMESA
            // render the tile if we are using osmesa
            if (!aborted) {
                glFlush(); // waits until commands are submitted but does not wait for the commands to finish executing
            }
#endif
#ifdef DEBUG_TIME
            gettimeofday(&t2, NULL);
            DPRINT( ( "rendering tile: %d %d %d %d took %d us\n", x1, y1, tile_w, tile_h, 1000000 * (t2.tv_sec - t1.tv_sec) + (t2.tv_usec - t1.tv_usec) ) );
#endif
        }
    }
    if (aborted) {
        DPRINT( ("Shadertoy: aborted!\n") );
    }
    glCheckError();

    for (unsigned i = 0; i < NBINPUTS; ++i) {
        if (shadertoy->iChannelLoc[i] >= 0) {
            glActiveTexture(GL_TEXTURE0 + i);
            glBindTexture(srcTarget[i], 0);
        }
    }
    glCheckError();

    glUseProgram(0);
    glCheckError();

    // done; clean up.
    glPopAttrib();

#ifdef DEBUG_OPENGL_BITS
    {
        GLint r, g, b, a, d;
        glGetIntegerv(GL_RED_BITS, &r);
        glGetIntegerv(GL_GREEN_BITS, &g);
        glGetIntegerv(GL_BLUE_BITS, &b);
        glGetIntegerv(GL_ALPHA_BITS, &a);
        glGetIntegerv(GL_DEPTH_BITS, &d);
        DPRINT( ("channel sizes: %d %d %d %d\n", r, g, b, a) );
        DPRINT( ("depth bits %d\n", d) );
    }
#endif

    if (!args.openGLEnabled) {
        /* This is very important!!!
         * Make sure buffered commands are finished!!!
         */
        for (unsigned i = 0; i < NBINPUTS; ++i) {
            if ( src[i].get() ) {
                glDeleteTextures(1, &srcIndex[i]);
            }
        }

        if (!aborted) {
            glFlush(); // waits until commands are submitted but does not wait for the commands to finish executing
            glFinish(); // waits for all previously submitted commands to complete executing
        }
        glCheckError();

#ifdef USE_OPENGL
        if (!aborted) {
            // Copy pixels back into the destination.
            glReadPixels(0, 0, w, h, format, type, ((OFX::Image*)dst.get())->getPixelAddress(renderWindow.x1, renderWindow.y1));
            glBindFramebuffer(GL_FRAMEBUFFER, 0);
        }

        // Free the framebuffer and its resources.
        glDeleteTextures(1, &dstIndex);
        glDeleteFramebuffers(1, &dstFrameBuffer);
        glCheckError();
#endif
    }

#ifdef USE_OSMESA
    // make sure the buffer is not referenced anymore
    osmesa->setContext(format, depthBits, type, stencilBits, accumBits, cpuDriver, NULL, 0, 0, 0, true);
    OSMesaMakeCurrent(NULL, NULL, 0, 0, 0); // disactivate the context so that it can be used from another thread
    assert(OSMesaGetCurrentContext() == NULL);

    // We're finished with this osmesa, make it available for other renders
    {
        AutoMutex lock( _osmesaMutex.get() );
        _osmesa.push_back(osmesa);
    }
#endif // ifdef USE_OSMESA
#ifdef DEBUG_TIME
    gettimeofday(&t2, NULL);
    DPRINT( ( "rendering took %d us\n", 1000000 * (t2.tv_sec - t1.tv_sec) + (t2.tv_usec - t1.tv_usec) ) );
#endif
    if (imageShaderParamsUpdated) {
        // Note: InstanceChanged is (illegally) triggered at the end of render() using:
        _imageShaderParamsUpdated->setValue( !_imageShaderParamsUpdated->getValueAtTime(time) );
        // (setValue is normally not authorized from render())
    }
} // ShadertoyPlugin::RENDERFUNC

static
void
getGlVersion(int *major,
             int *minor)
{
    const char *verstr = (const char *) glGetString(GL_VERSION);

    if ( (verstr == NULL) || (std::sscanf(verstr, "%d.%d", major, minor) != 2) ) {
        *major = *minor = 0;
        //fprintf(stderr, "Invalid GL_VERSION format!!!\n");
    }
}

#if 0
static
void
getGlslVersion(int *major,
               int *minor)
{
    int gl_major, gl_minor;

    getGlVersion(&gl_major, &gl_minor);

    *major = *minor = 0;
    if (gl_major == 1) {
        /* GL v1.x can only provide GLSL v1.00 as an extension */
        const char *extstr = (const char *) glGetString(GL_EXTENSIONS);
        if ( (extstr != NULL) &&
             (strstr(extstr, "GL_ARB_shading_language_100") != NULL) ) {
            *major = 1;
            *minor = 0;
        }
    } else if (gl_major >= 2) {
        /* GL v2.0 and greater must parse the version string */
        const char *verstr =
            (const char *) glGetString(GL_SHADING_LANGUAGE_VERSION);

        if ( (verstr == NULL) ||
             (std::sscanf(verstr, "%d.%d", major, minor) != 2) ) {
            *major = *minor = 0;
            //fprintf(stderr, "Invalid GL_SHADING_LANGUAGE_VERSION format!!!\n");
        }
    }
}

#endif

/*
 * Action called when an effect has just been attached to an OpenGL
 * context.
 *
 * The purpose of this action is to allow a plugin to set up any data it may need
 * to do OpenGL rendering in an instance. For example...
 *  - allocate a lookup table on a GPU,
 *  - create an openCL or CUDA context that is bound to the host's OpenGL
 *    context so it can share buffers.
 */
void*
ShadertoyPlugin::contextAttached(bool createContextData)
{
#ifdef DEBUG
    DPRINT( ( "GL_RENDERER   = %s\n", (char *) glGetString(GL_RENDERER) ) );
    DPRINT( ( "GL_VERSION    = %s\n", (char *) glGetString(GL_VERSION) ) );
    DPRINT( ( "GL_VENDOR     = %s\n", (char *) glGetString(GL_VENDOR) ) );
    DPRINT( ( "GL_SHADING_LANGUAGE_VERSION = %s\n", (char *) glGetString(GL_SHADING_LANGUAGE_VERSION) ) );
#ifdef DEBUG
    DPRINT( ( "GL_EXTENSIONS =" ) );
    const char *s = (const char*)glGetString(GL_EXTENSIONS);
    unsigned p = 0, end = 0;
    char elem[1024];
    while (s[p]) {
        while ( s[p] && isspace(s[p]) ) {
            ++p;
        }
        end = p;
        while ( s[end] && !isspace(s[end]) ) {
            ++end;
        }
        if (end != p) {
            assert( (end - p) < (sizeof(elem) - 1) );
            std::copy(s + p, s + end, elem);
            elem[end - p] = 0;
            DPRINT( ( " %s", elem ) );
        }
        p = end;
    }
    DPRINT( ( "\n" ) );
#endif

#endif

    {
        AutoMutex lock( _rendererInfoMutex.get() );
        std::string &message = _rendererInfo;
        if ( message.empty() ) {
            const char* glRenderer = (const char*)glGetString(GL_RENDERER);
            const char* glVersion = (const char*)glGetString(GL_VERSION);
            const char* glVendor = (const char*)glGetString(GL_VENDOR);
            const char* glSlVersion = (const char*)glGetString(GL_SHADING_LANGUAGE_VERSION);
            const char* glExtensions = (const char*)glGetString(GL_EXTENSIONS);
            message += "OpenGL renderer information:";
            message += "\nGL_RENDERER = ";
            message += glRenderer ? glRenderer : "N/A";
            message += "\nGL_VERSION = ";
            message += glVersion ? glVersion : "N/A";
            message += "\nGL_VENDOR = ";
            message += glVendor ? glVendor : "N/A";
            message += "\nGL_SHADING_LANGUAGE_VERSION = ";
            message += glSlVersion ? glSlVersion : "N/A";
            message += "\nGL_EXTENSIONS = ";
            message += glExtensions ? glExtensions :  "N/A";
        }
    }

    // Non-power-of-two textures are supported if the GL version is 2.0 or greater, or if the implementation exports the GL_ARB_texture_non_power_of_two extension. (Mesa does, of course)
    int major, minor;
    getGlVersion(&major, &minor);
    if (major < 2) {
        if ( !glutExtensionSupported("GL_ARB_texture_non_power_of_two") ) {
            sendMessage(OFX::Message::eMessageError, "", "Can not render: OpenGL 2.0 or GL_ARB_texture_non_power_of_two is required.");
            OFX::throwSuiteStatusException(kOfxStatFailed);
        }
    }
    if (major < 3) {
        if ( (major == 2) && (minor < 1) ) {
            sendMessage(OFX::Message::eMessageError, "", "Can not render: OpenGL 2.1 or better required for GLSL support.");
            OFX::throwSuiteStatusException(kOfxStatFailed);
        }
    }

#ifdef USE_OPENGL
#ifdef DEBUG
    if (OFX::getImageEffectHostDescription()->isNatron && !createContextData) {
        DPRINT( ("ERROR: Natron did not ask to create context data\n") );
    }
#endif
    OpenGLContextData* contextData = &_openGLContextData;
    assert(contextData->imageShader);
    if (createContextData) {
        contextData = new OpenGLContextData;
        contextData->imageShader = new ShadertoyShader;
    }
    assert(contextData->imageShader);
    // force recompiling the shader
    contextData->imageShaderID = 0;
    contextData->imageShaderUniformsID = 0;
    contextData->haveAniso = glutExtensionSupported("GL_EXT_texture_filter_anisotropic");
    if (contextData->haveAniso) {
        GLfloat MaxAnisoMax;
        glGetFloatv(GL_MAX_TEXTURE_MAX_ANISOTROPY_EXT, &MaxAnisoMax);
        contextData->maxAnisoMax = MaxAnisoMax;
        DPRINT( ("GL_MAX_TEXTURE_MAX_ANISOTROPY_EXT = %f\n", contextData->maxAnisoMax) );
    } else {
        contextData->maxAnisoMax = 1.;
    }
#else
    assert(!createContextData); // context data is handled differently in CPU rendering
#endif

#if !defined(USE_OSMESA) && ( defined(_WIN32) || defined(__WIN32__) || defined(WIN32 ) )
    if (glCreateProgram == NULL) {
        // Program
        // GL_VERSION_2_0
        glCreateProgram = (PFNGLCREATEPROGRAMPROC)wglGetProcAddress("glCreateProgram");
        glDeleteProgram = (PFNGLDELETEPROGRAMPROC)wglGetProcAddress("glDeleteProgram");
        glUseProgram = (PFNGLUSEPROGRAMPROC)wglGetProcAddress("glUseProgram");
        glAttachShader = (PFNGLATTACHSHADERPROC)wglGetProcAddress("glAttachShader");
        glDetachShader = (PFNGLDETACHSHADERPROC)wglGetProcAddress("glDetachShader");
        glLinkProgram = (PFNGLLINKPROGRAMPROC)wglGetProcAddress("glLinkProgram");
        glGetProgramiv = (PFNGLGETPROGRAMIVPROC)wglGetProcAddress("glGetProgramiv");
        glGetProgramInfoLog = (PFNGLGETPROGRAMINFOLOGPROC)wglGetProcAddress("glGetProgramInfoLog");
        glGetShaderInfoLog = (PFNGLGETSHADERINFOLOGPROC)wglGetProcAddress("glGetShaderInfoLog");
        glGetUniformLocation = (PFNGLGETUNIFORMLOCATIONPROC)wglGetProcAddress("glGetUniformLocation");
        glGetUniformfv = (PFNGLGETUNIFORMFVPROC)wglGetProcAddress("glGetUniformfv");
        glGetUniformiv = (PFNGLGETUNIFORMIVPROC)wglGetProcAddress("glGetUniformiv");
        glUniform1i = (PFNGLUNIFORM1IPROC)wglGetProcAddress("glUniform1i");
        glUniform2i = (PFNGLUNIFORM2IPROC)wglGetProcAddress("glUniform2i");
        glUniform3i = (PFNGLUNIFORM3IPROC)wglGetProcAddress("glUniform3i");
        glUniform4i = (PFNGLUNIFORM4IPROC)wglGetProcAddress("glUniform4i");
        glUniform1iv = (PFNGLUNIFORM1IVPROC)wglGetProcAddress("glUniform1iv");
        glUniform2iv = (PFNGLUNIFORM2IVPROC)wglGetProcAddress("glUniform2iv");
        glUniform3iv = (PFNGLUNIFORM3IVPROC)wglGetProcAddress("glUniform3iv");
        glUniform4iv = (PFNGLUNIFORM4IVPROC)wglGetProcAddress("glUniform4iv");
        glUniform1f = (PFNGLUNIFORM1FPROC)wglGetProcAddress("glUniform1f");
        glUniform2f = (PFNGLUNIFORM2FPROC)wglGetProcAddress("glUniform2f");
        glUniform3f = (PFNGLUNIFORM3FPROC)wglGetProcAddress("glUniform3f");
        glUniform4f = (PFNGLUNIFORM4FPROC)wglGetProcAddress("glUniform4f");
        glUniform1fv = (PFNGLUNIFORM1FVPROC)wglGetProcAddress("glUniform1fv");
        glUniform2fv = (PFNGLUNIFORM2FVPROC)wglGetProcAddress("glUniform2fv");
        glUniform3fv = (PFNGLUNIFORM3FVPROC)wglGetProcAddress("glUniform3fv");
        glUniform4fv = (PFNGLUNIFORM4FVPROC)wglGetProcAddress("glUniform4fv");
        glUniformMatrix4fv = (PFNGLUNIFORMMATRIX4FVPROC)wglGetProcAddress("glUniformMatrix4fv");
        glGetAttribLocation = (PFNGLGETATTRIBLOCATIONPROC)wglGetProcAddress("glGetAttribLocation");
        glVertexAttrib1f = (PFNGLVERTEXATTRIB1FPROC)wglGetProcAddress("glVertexAttrib1f");
        glVertexAttrib1fv = (PFNGLVERTEXATTRIB1FVPROC)wglGetProcAddress("glVertexAttrib1fv");
        glVertexAttrib2fv = (PFNGLVERTEXATTRIB2FVPROC)wglGetProcAddress("glVertexAttrib2fv");
        glVertexAttrib3fv = (PFNGLVERTEXATTRIB3FVPROC)wglGetProcAddress("glVertexAttrib3fv");
        glVertexAttrib4fv = (PFNGLVERTEXATTRIB4FVPROC)wglGetProcAddress("glVertexAttrib4fv");
        glVertexAttribPointer = (PFNGLVERTEXATTRIBPOINTERPROC)wglGetProcAddress("glVertexAttribPointer");
        glEnableVertexAttribArray = (PFNGLENABLEVERTEXATTRIBARRAYPROC)wglGetProcAddress("glEnableVertexAttribArray");
        glGetActiveAttrib = (PFNGLGETACTIVEATTRIBPROC)wglGetProcAddress("glGetActiveAttrib");
        glBindAttribLocation = (PFNGLBINDATTRIBLOCATIONPROC)wglGetProcAddress("glBindAttribLocation");
        glGetActiveUniform = (PFNGLGETACTIVEUNIFORMPROC)wglGetProcAddress("glGetActiveUniform");

        // Shader
        // GL_VERSION_2_0
        glCreateShader = (PFNGLCREATESHADERPROC)wglGetProcAddress("glCreateShader");
        glDeleteShader = (PFNGLDELETESHADERPROC)wglGetProcAddress("glDeleteShader");
        glShaderSource = (PFNGLSHADERSOURCEPROC)wglGetProcAddress("glShaderSource");
        glCompileShader = (PFNGLCOMPILESHADERPROC)wglGetProcAddress("glCompileShader");
        glGetShaderiv = (PFNGLGETSHADERIVPROC)wglGetProcAddress("glGetShaderiv");

        // VBO
        // GL_VERSION_1_5
        glGenBuffers = (PFNGLGENBUFFERSPROC)wglGetProcAddress("glGenBuffers");
        glBindBuffer = (PFNGLBINDBUFFERPROC)wglGetProcAddress("glBindBuffer");
        glBufferData = (PFNGLBUFFERDATAPROC)wglGetProcAddress("glBufferData");

        // Multitexture
        // GL_VERSION_1_3
        glActiveTexture = (PFNGLACTIVETEXTUREARBPROC)wglGetProcAddress("glActiveTexture");
        // GL_VERSION_1_3_DEPRECATED
        //glClientActiveTexture = (PFNGLCLIENTACTIVETEXTUREPROC)wglGetProcAddress("glClientActiveTexture");
        //glMultiTexCoord2f = (PFNGLMULTITEXCOORD2FPROC)wglGetProcAddress("glMultiTexCoord2f");

        // Framebuffers
        // GL_ARB_framebuffer_object
        //glIsFramebuffer = (PFNGLISFRAMEBUFFERPROC)wglGetProcAddress("glIsFramebuffer");
        glBindFramebuffer = (PFNGLBINDFRAMEBUFFERPROC)wglGetProcAddress("glBindFramebuffer");
        glDeleteFramebuffers = (PFNGLDELETEFRAMEBUFFERSPROC)wglGetProcAddress("glDeleteFramebuffers");
        glGenFramebuffers = (PFNGLGENFRAMEBUFFERSPROC)wglGetProcAddress("glGenFramebuffers");
        glCheckFramebufferStatus = (PFNGLCHECKFRAMEBUFFERSTATUSPROC)wglGetProcAddress("glCheckFramebufferStatus");
        glDrawBuffers = (PFNGLDRAWBUFFERSPROC)wglGetProcAddress("glDrawBuffers");
        //glFramebufferTexture1D = (PFNGLFRAMEBUFFERTEXTURE1DPROC)wglGetProcAddress("glFramebufferTexture1D");
        glFramebufferTexture2D = (PFNGLFRAMEBUFFERTEXTURE2DPROC)wglGetProcAddress("glFramebufferTexture2D");
        //glFramebufferTexture3D = (PFNGLFRAMEBUFFERTEXTURE3DPROC)wglGetProcAddress("glFramebufferTexture3D");
        //glFramebufferRenderbuffer = (PFNGLFRAMEBUFFERRENDERBUFFERPROC)wglGetProcAddress("glFramebufferRenderbuffer");
        //glGetFramebufferAttachmentParameteriv = (PFNGLGETFRAMEBUFFERATTACHMENTPARAMETERIVPROC)wglGetProcAddress("glGetFramebufferAttachmentParameteriv");
        glGenerateMipmap = (PFNGLGENERATEMIPMAPPROC)wglGetProcAddress("glGenerateMipmap");

        // GL_ARB_sync
        // Sync Objects https://www.opengl.org/wiki/Sync_Object
        glFenceSync = (PFNGLFENCESYNCPROC)wglGetProcAddress("glFenceSync​");
        glIsSync = (PFNGLISSYNCPROC)wglGetProcAddress("glIsSync");
        glDeleteSync = (PFNGLDELETESYNCPROC)wglGetProcAddress("glDeleteSync");
        glClientWaitSync = (PFNGLCLIENTWAITSYNCPROC)wglGetProcAddress("glClientWaitSync​");
        glWaitSync = (PFNGLWAITSYNCPROC)wglGetProcAddress("glWaitSync​");
    }
#endif // if !defined(USE_OSMESA) && ( defined(_WIN32) || defined(__WIN32__) || defined(WIN32 ) )

#ifdef USE_OPENGL
    if (createContextData) {
        return contextData;
    }
#endif

    return NULL;
} // ShadertoyPlugin::contextAttached

/*
 * Action called when an effect is about to be detached from an
 * OpenGL context
 *
 * The purpose of this action is to allow a plugin to deallocate any resource
 * allocated in \ref ::kOfxActionOpenGLContextAttached just before the host
 * decouples a plugin from an OpenGL context.
 * The host must call this with the same OpenGL context active as it
 * called with the corresponding ::kOfxActionOpenGLContextAttached.
 */
void
ShadertoyPlugin::contextDetached(void* contextData)
{
    // Shadertoy:
#ifdef USE_OPENGL
    if (contextData) {
        delete (ShadertoyShader*)( (OpenGLContextData*)contextData )->imageShader;
        ( (OpenGLContextData*)contextData )->imageShader = NULL;
        delete (OpenGLContextData*)contextData;
    } else {
        _openGLContextAttached = false;
    }
#else
    assert(!contextData); // context data is handled differently in CPU rendering
#endif
}

#ifdef USE_OSMESA
bool
ShadertoyPlugin::OSMesaDriverSelectable()
{
#ifdef OSMESA_GALLIUM_DRIVER

    return true;
#else

    return false;
#endif
}

#endif
<|MERGE_RESOLUTION|>--- conflicted
+++ resolved
@@ -1031,10 +1031,6 @@
     GLuint dstIndex = 0;
     GLenum format = 0;
     GLenum type = 0;
-<<<<<<< HEAD
-#ifdef USE_OSMESA
-=======
->>>>>>> b96095b3
     GLint depthBits = 0;
 #ifdef USE_OSMESA
     GLint stencilBits = 0;
@@ -1142,7 +1138,6 @@
             return;
         }
     }
-#ifdef USE_OSMESA
     if (depthBits == 0) {
         switch (dstBitDepth) {
         case OFX::eBitDepthUByte:
