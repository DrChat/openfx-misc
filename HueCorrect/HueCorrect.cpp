/* ***** BEGIN LICENSE BLOCK *****
 * This file is part of openfx-misc <https://github.com/devernay/openfx-misc>,
 * Copyright (C) 2013-2018 INRIA
 *
 * openfx-misc is free software: you can redistribute it and/or modify
 * it under the terms of the GNU General Public License as published by
 * the Free Software Foundation; either version 2 of the License, or
 * (at your option) any later version.
 *
 * openfx-misc is distributed in the hope that it will be useful,
 * but WITHOUT ANY WARRANTY; without even the implied warranty of
 * MERCHANTABILITY or FITNESS FOR A PARTICULAR PURPOSE.  See the
 * GNU General Public License for more details.
 *
 * You should have received a copy of the GNU General Public License
 * along with openfx-misc.  If not, see <http://www.gnu.org/licenses/gpl-2.0.html>
 * ***** END LICENSE BLOCK ***** */

/*
 * OFX HueCorrect and HueKeyer plugins
 */

#include <cmath>
#include <cfloat> // DBL_MAX
#include <algorithm>

#ifdef __APPLE__
#include <OpenGL/gl.h>
#else
#ifdef _WIN32
#define WIN32_LEAN_AND_MEAN
#define NOMINMAX
<<<<<<< HEAD
#include <Windows.h>
=======
#include <windows.h>
>>>>>>> 9ad3b43a
#endif

#include <GL/gl.h>
#endif

#include "ofxsProcessing.H"
#include "ofxsMaskMix.h"
#include "ofxsCoords.h"
#include "ofxsLut.h"
#include "ofxsMacros.h"

using namespace OFX;

OFXS_NAMESPACE_ANONYMOUS_ENTER

#define kPluginName "HueCorrectOFX"
#define kPluginGrouping "Color"
#define kPluginDescription \
    "Apply hue-dependent color adjustments using lookup curves.\n" \
    "Hue and saturation are computed from the the source RGB values. Depending on the hue value, the various adjustment values are computed, and then applied:\n" \
    "sat: saturation gain. This modification is applied last.\n" \
    "lum: luminance gain\n" \
    "red: red gain\n" \
    "green: green gain\n" \
    "blue: blue gain\n" \
    "r_sup: red suppression. If r > min(g,b),  r = min(g,b) + r_sup * (r-min(g,b))\n" \
    "g_sup: green suppression\n" \
    "b_sup: blue suppression\n" \
    "sat_thrsh: if source saturation is below this value, do not apply the lum, red, green, blue gains. Above this value, apply gain progressively.\n" \
    "\n" \
    "The 'Luminance Mix' parameter may be used to restore partially or fully the original luminance (luminance is computed using the 'Luminance Math' parameter).\n" \
    "\n" \
    "See also: http://opticalenquiry.com/nuke/index.php?title=HueCorrect"

#define kPluginIdentifier "net.sf.openfx.HueCorrect"
#define kPluginVersionMajor 1 // Incrementing this number means that you have broken backwards compatibility of the plug-in.
#define kPluginVersionMinor 0 // Increment this when you have fixed a bug or made it faster.

#define kSupportsTiles 1
#define kSupportsMultiResolution 1
#define kSupportsRenderScale 1
#define kSupportsMultipleClipPARs false
#define kSupportsMultipleClipDepths false
#define kRenderThreadSafety eRenderFullySafe

#define kParamHue "hue"
#define kParamHueLabel "Hue Curves"
#define kParamHueHint "Hue-dependent adjustment lookup curves:\n" \
    "sat: saturation gain. This modification is applied last.\n" \
    "lum: luminance gain\n" \
    "red: red gain\n" \
    "green: green gain\n" \
    "blue: blue gain\n" \
    "r_sup: red suppression. If r > min(g,b),  r = min(g,b) + r_sup * (r-min(g,b))\n" \
    "g_sup: green suppression\n" \
    "b_sup: blue suppression\n" \
    "sat_thrsh: if source saturation is below this value, do not apply the lum, red, green, blue gains. Above this value, apply gain progressively."


#define kParamLuminanceMath "luminanceMath"
#define kParamLuminanceMathLabel "Luminance Math"
#define kParamLuminanceMathHint "Formula used to compute luminance from RGB values (only used by 'Set Master')."
#define kParamLuminanceMathOptionRec709 "Rec. 709", "Use Rec. 709 (0.2126r + 0.7152g + 0.0722b).", "rec709"
#define kParamLuminanceMathOptionRec2020 "Rec. 2020", "Use Rec. 2020 (0.2627r + 0.6780g + 0.0593b).", "rec2020"
#define kParamLuminanceMathOptionACESAP0 "ACES AP0", "Use ACES AP0 (0.3439664498r + 0.7281660966g + -0.0721325464b).", "acesap0"
#define kParamLuminanceMathOptionACESAP1 "ACES AP1", "Use ACES AP1 (0.2722287168r +  0.6740817658g +  0.0536895174b).", "acesap1"
#define kParamLuminanceMathOptionCcir601 "CCIR 601", "Use CCIR 601 (0.2989r + 0.5866g + 0.1145b).", "ccir601"
#define kParamLuminanceMathOptionAverage "Average", "Use average of r, g, b.", "average"
#define kParamLuminanceMathOptionMaximum "Max", "Use max or r, g, b.", "max"

enum LuminanceMathEnum
{
    eLuminanceMathRec709,
    eLuminanceMathRec2020,
    eLuminanceMathACESAP0,
    eLuminanceMathACESAP1,
    eLuminanceMathCcir601,
    eLuminanceMathAverage,
    eLuminanceMathMaximum,
};

#define kParamClampBlack "clampBlack"
#define kParamClampBlackLabel "Clamp Black"
#define kParamClampBlackHint "All colors below 0 on output are set to 0."

#define kParamClampWhite "clampWhite"
#define kParamClampWhiteLabel "Clamp White"
#define kParamClampWhiteHint "All colors above 1 on output are set to 1."

#define kParamMixLuminanceEnable "mixLuminanceEnable"
#define kParamMixLuminanceEnableLabel "Mix Luminance"
#define kParamMixLuminanceEnableHint "Mix luminance"

#define kParamMixLuminance "mixLuminance"
#define kParamMixLuminanceLabel ""
#define kParamMixLuminanceHint "Mix luminance"

#define kParamPremultChanged "premultChanged"

#define kCurveSat 0
#define kCurveLum 1
#define kCurveRed 2
#define kCurveGreen 3
#define kCurveBlue 4
#define kCurveRSup 5
#define kCurveGSup 6
#define kCurveBSup 7
#define kCurveSatThrsh 8
#define kCurveNb 9


class HueCorrectProcessorBase
    : public ImageProcessor
{
protected:
    const Image *_srcImg;
    const Image *_maskImg;
    bool _doMasking;
    LuminanceMathEnum _luminanceMath;
    double _luminanceMix;
    const bool _clampBlack;
    const bool _clampWhite;
    bool _premult;
    int _premultChannel;
    double _mix;
    bool _maskInvert;

public:
    HueCorrectProcessorBase(ImageEffect &instance,
                            bool clampBlack,
                            bool clampWhite)
        : ImageProcessor(instance)
        , _srcImg(NULL)
        , _maskImg(NULL)
        , _doMasking(false)
        , _luminanceMath(eLuminanceMathRec709)
        , _luminanceMix(0.)
        , _clampBlack(clampBlack)
        , _clampWhite(clampWhite)
        , _premult(false)
        , _premultChannel(3)
        , _mix(1.)
        , _maskInvert(false)
    {
    }

    void setSrcImg(const Image *v) {_srcImg = v; }

    void setMaskImg(const Image *v,
                    bool maskInvert) { _maskImg = v; _maskInvert = maskInvert; }

    void doMasking(bool v) {_doMasking = v; }

    void setValues(LuminanceMathEnum luminanceMath,
                   double luminanceMix,
                   bool premult,
                   int premultChannel,
                   double mix)
    {
        _luminanceMath = luminanceMath;
        _luminanceMix = luminanceMix;
        _premult = premult;
        _premultChannel = premultChannel;
        _mix = mix;
    }

protected:
    // clamp for integer types
    template<class PIX>
    float clamp(float value,
                int maxValue)
    {
        return std::max( 0.f, std::min( value, float(maxValue) ) );
    }

    // clamp for integer types
    template<class PIX>
    double clamp(double value,
                 int maxValue)
    {
        return std::max( 0., std::min( value, double(maxValue) ) );
    }
};


// floats don't clamp except if _clampBlack or _clampWhite
template<>
float
HueCorrectProcessorBase::clamp<float>(float value,
                                      int maxValue)
{
    assert(maxValue == 1.);
    if ( _clampBlack && (value < 0.) ) {
        value = 0.f;
    } else if ( _clampWhite && (value > 1.0) ) {
        value = 1.0f;
    }

    return value;
}

static
double
luminance(double r,
          double g,
          double b,
          LuminanceMathEnum luminanceMath)
{
    switch (luminanceMath) {
    case eLuminanceMathRec709:
    default:

        return Color::rgb709_to_y(r, g, b);

    case eLuminanceMathRec2020: // https://www.itu.int/dms_pubrec/itu-r/rec/bt/R-REC-BT.2087-0-201510-I!!PDF-E.pdf

        return Color::rgb2020_to_y(r, g, b);
    case eLuminanceMathACESAP0: // https://en.wikipedia.org/wiki/Academy_Color_Encoding_System#Converting_ACES_RGB_values_to_CIE_XYZ_values

        return Color::rgbACESAP0_to_y(r, g, b);
    case eLuminanceMathACESAP1: // https://en.wikipedia.org/wiki/Academy_Color_Encoding_System#Converting_ACES_RGB_values_to_CIE_XYZ_values

        return Color::rgbACESAP1_to_y(r, g, b);
    case eLuminanceMathCcir601:

        return 0.2989 * r + 0.5866 * g + 0.1145 * b;
    case eLuminanceMathAverage:

        return (r + g + b) / 3;
    case eLuminanceMathMaximum:

        return std::max(std::max(r, g), b);
    }
}

// template to do the processing.
// nbValues is the number of values in the LUT minus 1. For integer types, it should be the same as
// maxValue
template <class PIX, int nComponents, int maxValue, int nbValues>
class HueCorrectProcessor
    : public HueCorrectProcessorBase
{
public:
    // ctor
    HueCorrectProcessor(ImageEffect &instance,
                        const RenderArguments &args,
                        ParametricParam  *hueParam,
                        bool clampBlack,
                        bool clampWhite)
        : HueCorrectProcessorBase(instance, clampBlack, clampWhite)
        , _hueParam(hueParam)
    {
        // build the LUT
        assert(_hueParam);
        _time = args.time;
        for (int c = 0; c < kCurveNb; ++c) {
            _hue[c].resize(nbValues + 1);
            for (int position = 0; position <= nbValues; ++position) {
                // position to evaluate the param at
                double parametricPos = 6 * double(position) / nbValues;

                // evaluate the parametric param
                double value = _hueParam->getValue(c, _time, parametricPos);

                // all the values (in HueCorrect) must be positive. We don't care if sat_thrsh goes above 1.
                value = std::max(0., value);
                // set that in the lut
                _hue[c][position] = value;
            }
        }
    }

private:
    // and do some processing
    void multiThreadProcessImages(OfxRectI procWindow)
    {
        assert(nComponents == 3 || nComponents == 4);
        assert(_dstImg);
        float tmpPix[4];
        for (int y = procWindow.y1; y < procWindow.y2; y++) {
            if ( _effect.abort() ) {
                break;
            }

            PIX *dstPix = (PIX *) _dstImg->getPixelAddress(procWindow.x1, y);

            for (int x = procWindow.x1; x < procWindow.x2; x++) {
                const PIX *srcPix = (const PIX *)  (_srcImg ? _srcImg->getPixelAddress(x, y) : 0);
                float unpPix[4];
                ofxsUnPremult<PIX, nComponents, maxValue>(srcPix, unpPix, _premult, _premultChannel);
                // ofxsUnPremult outputs normalized data

                float r = unpPix[0];
                float g = unpPix[1];
                float b = unpPix[2];
                float l_in = 0.;
                if (_luminanceMix > 0.) {
                    l_in = luminance(r, g, b, _luminanceMath);
                }
                float h, s, v;
                Color::rgb_to_hsv( r, g, b, &h, &s, &v );
                h = h * 6 + 1;
                if (h > 6) {
                    h -= 6;
                }
                double sat = interpolate(kCurveSat, h);
                double lum = interpolate(kCurveLum, h);
                double red = interpolate(kCurveRed, h);
                double green = interpolate(kCurveGreen, h);
                double blue = interpolate(kCurveBlue, h);
                double r_sup = interpolate(kCurveRSup, h);
                double g_sup = interpolate(kCurveGSup, h);
                double b_sup = interpolate(kCurveBSup, h);
                float sat_thrsh = interpolate(kCurveSatThrsh, h);

                if (r_sup != 1.) {
                    // If r > min(g,b),  r = min(g,b) + r_sup * (r-min(g,b))
                    float m = std::min(g, b);
                    if (r > m) {
                        r = m + r_sup * (r - m);
                    }
                }
                if (g_sup != 1.) {
                    float m = std::min(r, b);
                    if (g > m) {
                        g = m + g_sup * (g - m);
                    }
                }
                if (b_sup != 1.) {
                    float m = std::min(r, g);
                    if (b > m) {
                        b = m + b_sup * (b - m);
                    }
                }
                if (s > sat_thrsh) {
                    // Get a smooth effect: identity at s=sat_thrsh, full if sat_thrsh = 0
                    r *= (sat_thrsh * 1. + (s - sat_thrsh) * red * lum) / s; // red * lum
                    g *= (sat_thrsh * 1. + (s - sat_thrsh) * green * lum) / s; // green * lum;
                    b *= (sat_thrsh * 1. + (s - sat_thrsh) * blue * lum) / s; // blue * lum;
                } else if (sat_thrsh == 0.) {
                    assert(s == 0.);
                    r *= red * lum; // red * lum
                    g *= green * lum; // green * lum;
                    b *= blue * lum; // blue * lum;
                }
                if (sat != 1.) {
                    float l_sat = luminance(r, g, b, _luminanceMath);
                    r = (1. - sat) * l_sat + sat * r;
                    g = (1. - sat) * l_sat + sat * g;
                    b = (1. - sat) * l_sat + sat * b;
                }
                if (_luminanceMix > 0.) {
                    float l_out = luminance(r, g, b, _luminanceMath);
                    if (l_out <= 0.) {
                        r = g = b = l_in;
                    } else {
                        double f = 1 + _luminanceMix * (l_in / l_out - 1.);
                        r *= f;
                        g *= f;
                        b *= f;
                    }
                }

                tmpPix[0] = clamp<float>(r, 1.);
                tmpPix[1] = clamp<float>(g, 1.);
                tmpPix[2] = clamp<float>(b, 1.);
                tmpPix[3] = unpPix[3]; // alpha is left unchanged
                for (int c = 0; c < nComponents; ++c) {
                    assert( !OFX::IsNaN(unpPix[c]) && !OFX::IsNaN(unpPix[c]) &&
                            !OFX::IsNaN(tmpPix[c]) && !OFX::IsNaN(tmpPix[c]) );
                }

                // ofxsPremultMaskMixPix expects normalized input
                ofxsPremultMaskMixPix<PIX, nComponents, maxValue, true>(tmpPix, _premult, _premultChannel, x, y, srcPix, _doMasking, _maskImg, (float)_mix, _maskInvert, dstPix);
                // increment the dst pixel
                dstPix += nComponents;
            }
        }
    } // multiThreadProcessImages

    double interpolate(int c, // the curve number
                       double value)
    {
        if ( (value < 0.) || (6. < value) ) {
            // slow version
            double ret = _hueParam->getValue(c, _time, value);

            return ret;
        } else {
            double x = value / 6.;
            int i = (int)(x * nbValues);
            assert(0 <= i && i <= nbValues);
            double alpha = std::max( 0., std::min(x * nbValues - i, 1.) );
            double a = _hue[c][i];
            double b = (i  < nbValues) ? _hue[c][i + 1] : 0.f;

            return a * (1.f - alpha) + b * alpha;
        }
    }

private:
    std::vector<double> _hue[kCurveNb];
    ParametricParam*  _hueParam;
    double _time;
};


////////////////////////////////////////////////////////////////////////////////
/** @brief The plugin that does our work */
class HueCorrectPlugin
    : public ImageEffect
{
public:
    HueCorrectPlugin(OfxImageEffectHandle handle)
        : ImageEffect(handle)
        , _dstClip(NULL)
        , _srcClip(NULL)
        , _maskClip(NULL)
        , _luminanceMath(NULL)
        , _premultChanged(NULL)
    {
        _dstClip = fetchClip(kOfxImageEffectOutputClipName);
        assert( _dstClip && (!_dstClip->isConnected() || _dstClip->getPixelComponents() == ePixelComponentAlpha ||
                             _dstClip->getPixelComponents() == ePixelComponentRGB ||
                             _dstClip->getPixelComponents() == ePixelComponentRGBA) );
        _srcClip = getContext() == eContextGenerator ? NULL : fetchClip(kOfxImageEffectSimpleSourceClipName);
        assert( (!_srcClip && getContext() == eContextGenerator) ||
                ( _srcClip && (!_srcClip->isConnected() || _srcClip->getPixelComponents() ==  ePixelComponentAlpha ||
                               _srcClip->getPixelComponents() == ePixelComponentRGB ||
                               _srcClip->getPixelComponents() == ePixelComponentRGBA) ) );

        _maskClip = fetchClip(getContext() == eContextPaint ? "Brush" : "Mask");
        assert(!_maskClip || !_maskClip->isConnected() || _maskClip->getPixelComponents() == ePixelComponentAlpha);
        _hue = fetchParametricParam(kParamHue);
        _luminanceMath = fetchChoiceParam(kParamLuminanceMath);
        _luminanceMixEnable = fetchBooleanParam(kParamMixLuminanceEnable);
        _luminanceMix = fetchDoubleParam(kParamMixLuminance);
        assert(_luminanceMath);
        _clampBlack = fetchBooleanParam(kParamClampBlack);
        _clampWhite = fetchBooleanParam(kParamClampWhite);
        assert(_clampBlack && _clampWhite);
        _premult = fetchBooleanParam(kParamPremult);
        _premultChannel = fetchChoiceParam(kParamPremultChannel);
        assert(_premult && _premultChannel);
        _mix = fetchDoubleParam(kParamMix);
        _maskApply = ( ofxsMaskIsAlwaysConnected( OFX::getImageEffectHostDescription() ) && paramExists(kParamMaskApply) ) ? fetchBooleanParam(kParamMaskApply) : 0;
        _maskInvert = fetchBooleanParam(kParamMaskInvert);
        assert(_mix && _maskInvert);
        _premultChanged = fetchBooleanParam(kParamPremultChanged);
        assert(_premultChanged);
        _luminanceMix->setEnabled( _luminanceMixEnable->getValue() );
    }

private:
    virtual void render(const RenderArguments &args) OVERRIDE FINAL;
    virtual bool isIdentity(const IsIdentityArguments &args, Clip * &identityClip, double &identityTime, int& view, std::string& plane) OVERRIDE FINAL;

    /** @brief called when a clip has just been changed in some way (a rewire maybe) */
    virtual void changedClip(const InstanceChangedArgs &args, const std::string &clipName) OVERRIDE FINAL;

    template <int nComponents>
    void renderForComponents(const RenderArguments &args, BitDepthEnum dstBitDepth);

    void setupAndProcess(HueCorrectProcessorBase &, const RenderArguments &args);

    virtual void changedParam(const InstanceChangedArgs &args,
                              const std::string &paramName) OVERRIDE FINAL
    {
        const double time = args.time;

        if ( (paramName == kParamPremult) && (args.reason == eChangeUserEdit) ) {
            _premultChanged->setValue(true);
        }
        if ( (paramName == kParamMixLuminanceEnable) && (args.reason == eChangeUserEdit) ) {
            _luminanceMix->setEnabled( _luminanceMixEnable->getValueAtTime(time) );
        }
    } // changedParam

private:
    Clip *_dstClip;
    Clip *_srcClip;
    Clip *_maskClip;
    ParametricParam  *_hue;
    ChoiceParam* _luminanceMath;
    BooleanParam* _luminanceMixEnable;
    DoubleParam* _luminanceMix;
    BooleanParam* _clampBlack;
    BooleanParam* _clampWhite;
    BooleanParam* _premult;
    ChoiceParam* _premultChannel;
    DoubleParam* _mix;
    BooleanParam* _maskApply;
    BooleanParam* _maskInvert;
    BooleanParam* _premultChanged; // set to true the first time the user connects src
};


void
HueCorrectPlugin::setupAndProcess(HueCorrectProcessorBase &processor,
                                  const RenderArguments &args)
{
    const double time = args.time;

    assert(_dstClip);
    auto_ptr<Image> dst( _dstClip->fetchImage(time) );
    if ( !dst.get() ) {
        throwSuiteStatusException(kOfxStatFailed);
    }
    BitDepthEnum dstBitDepth    = dst->getPixelDepth();
    PixelComponentEnum dstComponents  = dst->getPixelComponents();
    if ( ( dstBitDepth != _dstClip->getPixelDepth() ) ||
         ( dstComponents != _dstClip->getPixelComponents() ) ) {
        setPersistentMessage(Message::eMessageError, "", "OFX Host gave image with wrong depth or components");
        throwSuiteStatusException(kOfxStatFailed);
    }
    if ( (dst->getRenderScale().x != args.renderScale.x) ||
         ( dst->getRenderScale().y != args.renderScale.y) ||
         ( ( dst->getField() != eFieldNone) /* for DaVinci Resolve */ && ( dst->getField() != args.fieldToRender) ) ) {
        setPersistentMessage(Message::eMessageError, "", "OFX Host gave image with wrong scale or field properties");
        throwSuiteStatusException(kOfxStatFailed);
    }
    auto_ptr<const Image> src( ( _srcClip && _srcClip->isConnected() ) ?
                                    _srcClip->fetchImage(time) : 0 );
    if ( src.get() ) {
        if ( (src->getRenderScale().x != args.renderScale.x) ||
             ( src->getRenderScale().y != args.renderScale.y) ||
             ( ( src->getField() != eFieldNone) /* for DaVinci Resolve */ && ( src->getField() != args.fieldToRender) ) ) {
            setPersistentMessage(Message::eMessageError, "", "OFX Host gave image with wrong scale or field properties");
            throwSuiteStatusException(kOfxStatFailed);
        }
        BitDepthEnum srcBitDepth      = src->getPixelDepth();
        PixelComponentEnum srcComponents = src->getPixelComponents();
        if ( (srcBitDepth != dstBitDepth) || (srcComponents != dstComponents) ) {
            throwSuiteStatusException(kOfxStatErrImageFormat);
        }
    }
    bool doMasking = ( ( !_maskApply || _maskApply->getValueAtTime(time) ) && _maskClip && _maskClip->isConnected() );
    auto_ptr<const Image> mask(doMasking ? _maskClip->fetchImage(time) : 0);
    if (doMasking) {
        if ( mask.get() ) {
            if ( (mask->getRenderScale().x != args.renderScale.x) ||
                 ( mask->getRenderScale().y != args.renderScale.y) ||
                 ( ( mask->getField() != eFieldNone) /* for DaVinci Resolve */ && ( mask->getField() != args.fieldToRender) ) ) {
                setPersistentMessage(Message::eMessageError, "", "OFX Host gave image with wrong scale or field properties");
                throwSuiteStatusException(kOfxStatFailed);
            }
        }
        bool maskInvert;
        _maskInvert->getValueAtTime(time, maskInvert);
        processor.doMasking(true);
        processor.setMaskImg(mask.get(), maskInvert);
    }

    if ( src.get() && dst.get() ) {
        BitDepthEnum srcBitDepth      = src->getPixelDepth();
        PixelComponentEnum srcComponents = src->getPixelComponents();
        BitDepthEnum dstBitDepth       = dst->getPixelDepth();
        PixelComponentEnum dstComponents  = dst->getPixelComponents();

        // see if they have the same depths and bytes and all
        if ( (srcBitDepth != dstBitDepth) || (srcComponents != dstComponents) ) {
            throwSuiteStatusException(kOfxStatErrImageFormat);
        }
    }

    processor.setDstImg( dst.get() );
    processor.setSrcImg( src.get() );
    processor.setRenderWindow(args.renderWindow);
    LuminanceMathEnum luminanceMath = (LuminanceMathEnum)_luminanceMath->getValueAtTime(time);
    bool luminanceMixEnable = _luminanceMixEnable->getValueAtTime(time);
    double luminanceMix = luminanceMixEnable ? _luminanceMix->getValueAtTime(time) : 0;
    bool premult = _premult->getValueAtTime(time);
    int premultChannel = _premultChannel->getValueAtTime(time);
    double mix = _mix->getValueAtTime(time);
    processor.setValues(luminanceMath, luminanceMix, premult, premultChannel, mix);
    processor.process();
} // HueCorrectPlugin::setupAndProcess

// the internal render function
template <int nComponents>
void
HueCorrectPlugin::renderForComponents(const RenderArguments &args,
                                      BitDepthEnum dstBitDepth)
{
    const double time = args.time;
    bool clampBlack = _clampBlack->getValueAtTime(time);
    bool clampWhite = _clampWhite->getValueAtTime(time);

    switch (dstBitDepth) {
    case eBitDepthUByte: {
        HueCorrectProcessor<unsigned char, nComponents, 255, 255> fred(*this, args, _hue, clampBlack, clampWhite);
        setupAndProcess(fred, args);
        break;
    }
    case eBitDepthUShort: {
        HueCorrectProcessor<unsigned short, nComponents, 65535, 65535> fred(*this, args, _hue, clampBlack, clampWhite);
        setupAndProcess(fred, args);
        break;
    }
    case eBitDepthFloat: {
        HueCorrectProcessor<float, nComponents, 1, 1023> fred(*this, args, _hue, clampBlack, clampWhite);
        setupAndProcess(fred, args);
        break;
    }
    default:
        throwSuiteStatusException(kOfxStatErrUnsupported);
    }
}

void
HueCorrectPlugin::render(const RenderArguments &args)
{
    BitDepthEnum dstBitDepth    = _dstClip->getPixelDepth();
    PixelComponentEnum dstComponents  = _dstClip->getPixelComponents();

    assert( kSupportsMultipleClipPARs   || !_srcClip || _srcClip->getPixelAspectRatio() == _dstClip->getPixelAspectRatio() );
    assert( kSupportsMultipleClipDepths || !_srcClip || _srcClip->getPixelDepth()       == _dstClip->getPixelDepth() );
    if (dstComponents == ePixelComponentRGBA) {
        renderForComponents<4>(args, dstBitDepth);
    } else if (dstComponents == ePixelComponentRGB) {
        renderForComponents<3>(args, dstBitDepth);
        //} else if (dstComponents == ePixelComponentXY) {
        //    renderForComponents<2>(args, dstBitDepth);
        //} else {
        //    assert(dstComponents == ePixelComponentAlpha);
        //    renderForComponents<1>(args, dstBitDepth);
    } else {
        throwSuiteStatusException(kOfxStatErrFormat);
    }
}

bool
HueCorrectPlugin::isIdentity(const IsIdentityArguments &args,
                             Clip * &identityClip,
                             double & /*identityTime*/
                             , int& /*view*/, std::string& /*plane*/)
{
    const double time = args.time;
    bool doMasking = ( ( !_maskApply || _maskApply->getValueAtTime(time) ) && _maskClip && _maskClip->isConnected() );

    if (doMasking) {
        bool maskInvert;
        _maskInvert->getValueAtTime(time, maskInvert);
        if (!maskInvert) {
            OfxRectI maskRoD;
            if (getImageEffectHostDescription()->supportsMultiResolution) {
                // In Sony Catalyst Edit, clipGetRegionOfDefinition returns the RoD in pixels instead of canonical coordinates.
                // In hosts that do not support multiResolution (e.g. Sony Catalyst Edit), all inputs have the same RoD anyway.
                Coords::toPixelEnclosing(_maskClip->getRegionOfDefinition(time), args.renderScale, _maskClip->getPixelAspectRatio(), &maskRoD);
                // effect is identity if the renderWindow doesn't intersect the mask RoD
                if ( !Coords::rectIntersection<OfxRectI>(args.renderWindow, maskRoD, 0) ) {
                    identityClip = _srcClip;

                    return true;
                }
            }
        }
    }

    return false;
}

void
HueCorrectPlugin::changedClip(const InstanceChangedArgs &args,
                              const std::string &clipName)
{
    if ( (clipName == kOfxImageEffectSimpleSourceClipName) &&
         _srcClip && _srcClip->isConnected() &&
         !_premultChanged->getValue() &&
         ( args.reason == eChangeUserEdit) ) {
        if (_srcClip->getPixelComponents() != ePixelComponentRGBA) {
            _premult->setValue(false);
        } else {
            switch ( _srcClip->getPreMultiplication() ) {
            case eImageOpaque:
                _premult->setValue(false);
                break;
            case eImagePreMultiplied:
                _premult->setValue(true);
                break;
            case eImageUnPreMultiplied:
                _premult->setValue(false);
                break;
            }
        }
    }
}

class HueCorrectInteract
    : public ParamInteract
{
public:
    HueCorrectInteract(OfxInteractHandle handle,
                       ImageEffect* effect,
                       const std::string& paramName)
        : ParamInteract(handle, effect)
        , _hueParam(NULL)
        , _xMin(0.)
        , _xMax(0.)
        , _yMin(0.)
        , _yMax(0.)
    {
        _hueParam = effect->fetchParametricParam(paramName);
        setColourPicking(true);
        _hueParam->getRange(_xMin, _xMax);
        _hueParam->getDimensionDisplayRange(0, _yMin, _yMax);
        if ( (_yMin == 0.) && (_yMax == 0.) ) {
            _yMax = 2.; // default for hosts that don't support displayrange
        }
    }

    virtual bool draw(const DrawArgs &args) OVERRIDE FINAL
    {
        //const double time = args.time;

        // let us draw one slice every 8 pixels
        const int sliceWidth = 8;
        const float s = 1.;
        const float v = 0.3;
        int nbValues = args.pixelScale.x > 0 ? std::ceil( (_xMax - _xMin) / (sliceWidth * args.pixelScale.x) ) : 1;

        glBegin (GL_TRIANGLE_STRIP);

        for (int position = 0; position <= nbValues; ++position) {
            // position to evaluate the param at
            double parametricPos = _xMin + (_xMax - _xMin) * double(position) / nbValues;

            // red is at parametricPos = 1
            float h = (parametricPos - 1) / 6;
            float r, g, b;
            Color::hsv_to_rgb( h, s, v, &r, &g, &b );
            glColor3f(r, g, b);
            glVertex2f(parametricPos, _yMin);
            glVertex2f(parametricPos, _yMax);
        }

        glEnd();

        if (args.hasPickerColour) {
            glLineWidth(1.5);
            glBegin(GL_LINES);
            {
                float h, s, v;
                Color::rgb_to_hsv( args.pickerColour.r, args.pickerColour.g, args.pickerColour.b, &h, &s, &v );
                const OfxRGBColourD yellow   = {1, 1, 0};
                const OfxRGBColourD grey  = {2. / 3., 2. / 3., 2. / 3.};
                glColor3f(yellow.r, yellow.g, yellow.b);
                // map [0,1] to [0,6]
                h = _xMin + h * (_xMax - _xMin) + 1;
                if (h > 6) {
                    h -= 6;
                }
                glVertex2f(h, _yMin);
                glVertex2f(h, _yMax);
                glColor3f(grey.r, grey.g, grey.b);
                glVertex2f(_xMin, s);
                glVertex2f(_xMax, s);
            }
            glEnd();
        }

        return true;
    } // draw

    virtual ~HueCorrectInteract() {}

protected:
    ParametricParam* _hueParam;
    double _xMin, _xMax;
    double _yMin, _yMax;
};

// We are lucky, there's only one hue param, so we need only one interact
// descriptor. If there were several, be would have to use a template parameter,
// as in propTester.cpp
class HueCorrectInteractDescriptor
    : public DefaultParamInteractDescriptor<HueCorrectInteractDescriptor, HueCorrectInteract>
{
public:
    virtual void describe() OVERRIDE FINAL
    {
        setColourPicking(true);
    }
};

mDeclarePluginFactory(HueCorrectPluginFactory, {ofxsThreadSuiteCheck();}, {});

void
HueCorrectPluginFactory::describe(ImageEffectDescriptor &desc)
{
    desc.setLabel(kPluginName);
    desc.setPluginGrouping(kPluginGrouping);
    desc.setPluginDescription(kPluginDescription);

    desc.addSupportedContext(eContextFilter);
    desc.addSupportedContext(eContextPaint);
    desc.addSupportedContext(eContextGeneral);
    desc.addSupportedBitDepth(eBitDepthUByte);
    desc.addSupportedBitDepth(eBitDepthUShort);
    desc.addSupportedBitDepth(eBitDepthFloat);

    desc.setSingleInstance(false);
    desc.setHostFrameThreading(false);
    desc.setSupportsMultiResolution(kSupportsMultiResolution);
    desc.setSupportsTiles(kSupportsTiles);
    desc.setTemporalClipAccess(false);
    desc.setRenderTwiceAlways(false);
    desc.setSupportsMultipleClipPARs(kSupportsMultipleClipPARs);
    desc.setSupportsMultipleClipDepths(kSupportsMultipleClipDepths);
    desc.setRenderThreadSafety(kRenderThreadSafety);
    // returning an error here crashes Nuke
    //if (!getImageEffectHostDescription()->supportsParametricParameter) {
    //  throwHostMissingSuiteException(kOfxParametricParameterSuite);
    //}
#ifdef OFX_EXTENSIONS_NATRON
    desc.setChannelSelector(ePixelComponentRGB);
#endif
}

void
HueCorrectPluginFactory::describeInContext(ImageEffectDescriptor &desc,
                                           ContextEnum context)
{
    const ImageEffectHostDescription &gHostDescription = *getImageEffectHostDescription();
    const bool supportsParametricParameter = ( gHostDescription.supportsParametricParameter &&
                                               !(gHostDescription.hostName == "uk.co.thefoundry.nuke" &&
                                                 8 <= gHostDescription.versionMajor && gHostDescription.versionMajor <= 10) );  // Nuke 8-10 are known to *not* support Parametric

    if (!supportsParametricParameter) {
        throwHostMissingSuiteException(kOfxParametricParameterSuite);
    }

    ClipDescriptor *srcClip = desc.defineClip(kOfxImageEffectSimpleSourceClipName);
    assert(srcClip);
    srcClip->addSupportedComponent(ePixelComponentRGBA);
    srcClip->addSupportedComponent(ePixelComponentRGB);
    //srcClip->addSupportedComponent(ePixelComponentXY);
    //srcClip->addSupportedComponent(ePixelComponentAlpha);
    srcClip->setTemporalClipAccess(false);
    srcClip->setSupportsTiles(kSupportsTiles);
    srcClip->setIsMask(false);

    ClipDescriptor *dstClip = desc.defineClip(kOfxImageEffectOutputClipName);
    assert(dstClip);
    dstClip->addSupportedComponent(ePixelComponentRGBA);
    dstClip->addSupportedComponent(ePixelComponentRGB);
    //dstClip->addSupportedComponent(ePixelComponentXY);
    //dstClip->addSupportedComponent(ePixelComponentAlpha);
    dstClip->setSupportsTiles(kSupportsTiles);

    ClipDescriptor *maskClip = (context == eContextPaint) ? desc.defineClip("Brush") : desc.defineClip("Mask");
    maskClip->addSupportedComponent(ePixelComponentAlpha);
    maskClip->setTemporalClipAccess(false);
    if (context != eContextPaint) {
        maskClip->setOptional(true);
    }
    maskClip->setSupportsTiles(kSupportsTiles);
    maskClip->setIsMask(true);

    // make some pages and to things in
    PageParamDescriptor *page = desc.definePageParam("Controls");

    // define it
    {
        ParametricParamDescriptor* param = desc.defineParametricParam(kParamHue);
        assert(param);
        param->setPeriodic(true);
        param->setLabel(kParamHueLabel);
        param->setHint(kParamHueHint);
        {
            HueCorrectInteractDescriptor* interact = new HueCorrectInteractDescriptor;
            param->setInteractDescriptor(interact);
        }

        // define it as three dimensional
        param->setDimension(kCurveNb);

        // label our dimensions are r/g/b
        param->setDimensionLabel("sat", kCurveSat);
        param->setDimensionLabel("lum", kCurveLum);
        param->setDimensionLabel("red", kCurveRed);
        param->setDimensionLabel("green", kCurveGreen);
        param->setDimensionLabel("blue", kCurveBlue);
        param->setDimensionLabel("r_sup", kCurveRSup);
        param->setDimensionLabel("g_sup", kCurveGSup);
        param->setDimensionLabel("b_sup", kCurveBSup);
        param->setDimensionLabel("sat_thrsh", kCurveSatThrsh);

        // set the UI colour for each dimension
        //const OfxRGBColourD master  = {0.9, 0.9, 0.9};
        // the following are magic colors, they all have the same Rec709 luminance
        const OfxRGBColourD red   = {0.711519527404004, 0.164533420851110, 0.164533420851110};      //set red color to red curve
        const OfxRGBColourD green = {0., 0.546986106552894, 0.};        //set green color to green curve
        const OfxRGBColourD blue  = {0.288480472595996, 0.288480472595996, 0.835466579148890};      //set blue color to blue curve
        const OfxRGBColourD alpha  = {0.398979, 0.398979, 0.398979};
        param->setUIColour( kCurveSat, alpha );
        param->setUIColour( kCurveLum, alpha );
        param->setUIColour( kCurveRed, red );
        param->setUIColour( kCurveGreen, green );
        param->setUIColour( kCurveBlue, blue );
        param->setUIColour( kCurveRSup, red );
        param->setUIColour( kCurveGSup, green );
        param->setUIColour( kCurveBSup, blue );
        param->setUIColour( kCurveSatThrsh, alpha );

        // set the min/max parametric range to 0..6
        param->setRange(0.0, 6.0);
        // set the default Y range to 0..1 for all dimensions
        param->setDimensionDisplayRange(0., 1., kCurveSat);
        param->setDimensionDisplayRange(0., 1., kCurveLum);
        param->setDimensionDisplayRange(0., 1., kCurveRed);
        param->setDimensionDisplayRange(0., 1., kCurveGreen);
        param->setDimensionDisplayRange(0., 1., kCurveBlue);
        param->setDimensionDisplayRange(0., 1., kCurveRSup);
        param->setDimensionDisplayRange(0., 1., kCurveGSup);
        param->setDimensionDisplayRange(0., 1., kCurveBSup);
        param->setDimensionDisplayRange(0., 1., kCurveSatThrsh);


        int plast = param->supportsPeriodic() ? 5 : 6;
        // set a default curve
        for (int c = 0; c < kCurveNb; ++c) {
            // minimum/maximum: are these supported by OpenFX?
            param->setDimensionRange(0., c == kCurveSatThrsh ? 1. : DBL_MAX, c);
            param->setDimensionDisplayRange(0., 2., c);
            for (int p = 0; p <= plast; ++p) {
                // add a control point at p
                param->addControlPoint(c, // curve to set
                                       0.0,   // time, ignored in this case, as we are not adding a key
                                       p,   // parametric position, zero
                                       (c == kCurveSatThrsh) ? 0. : 1.,   // value to be
                                       false);   // don't add a key
            }
        }

        if (page) {
            page->addChild(*param);
        }
    }
    {
        ChoiceParamDescriptor* param = desc.defineChoiceParam(kParamLuminanceMath);
        param->setLabel(kParamLuminanceMathLabel);
        param->setHint(kParamLuminanceMathHint);
        param->setEvaluateOnChange(false); // WARNING: RENDER IS NOT AFFECTED BY THIS OPTION IN THIS PLUGIN
        assert(param->getNOptions() == eLuminanceMathRec709);
        param->appendOption(kParamLuminanceMathOptionRec709);
        assert(param->getNOptions() == eLuminanceMathRec2020);
        param->appendOption(kParamLuminanceMathOptionRec2020);
        assert(param->getNOptions() == eLuminanceMathACESAP0);
        param->appendOption(kParamLuminanceMathOptionACESAP0);
        assert(param->getNOptions() == eLuminanceMathACESAP1);
        param->appendOption(kParamLuminanceMathOptionACESAP1);
        assert(param->getNOptions() == eLuminanceMathCcir601);
        param->appendOption(kParamLuminanceMathOptionCcir601);
        assert(param->getNOptions() == eLuminanceMathAverage);
        param->appendOption(kParamLuminanceMathOptionAverage);
        assert(param->getNOptions() == eLuminanceMathMaximum);
        param->appendOption(kParamLuminanceMathOptionMaximum);
        if (page) {
            page->addChild(*param);
        }
    }
    {
        BooleanParamDescriptor *param = desc.defineBooleanParam(kParamClampBlack);
        param->setLabel(kParamClampBlackLabel);
        param->setHint(kParamClampBlackHint);
        param->setDefault(false);
        param->setAnimates(true);
        if (page) {
            page->addChild(*param);
        }
    }
    {
        BooleanParamDescriptor *param = desc.defineBooleanParam(kParamClampWhite);
        param->setLabel(kParamClampWhiteLabel);
        param->setHint(kParamClampWhiteHint);
        param->setDefault(false);
        param->setAnimates(true);
        if (page) {
            page->addChild(*param);
        }
    }

    ofxsPremultDescribeParams(desc, page);
    {
        BooleanParamDescriptor *param = desc.defineBooleanParam(kParamMixLuminanceEnable);
        param->setLabel(kParamMixLuminanceEnableLabel);
        param->setHint(kParamMixLuminanceEnableHint);
        param->setDefault(true);
        param->setAnimates(false);
        param->setLayoutHint(eLayoutHintNoNewLine, 1);
        if (page) {
            page->addChild(*param);
        }
    }
    {
        DoubleParamDescriptor *param = desc.defineDoubleParam(kParamMixLuminance);
        param->setLabel(kParamMixLuminanceLabel);
        param->setHint(kParamMixLuminanceHint);
        param->setDefault(0.);
        param->setRange(0., 1.);
        param->setDisplayRange(0., 1.);
        param->setAnimates(true);
        if (page) {
            page->addChild(*param);
        }
    }

    ofxsMaskMixDescribeParams(desc, page);

    {
        BooleanParamDescriptor* param = desc.defineBooleanParam(kParamPremultChanged);
        param->setDefault(false);
        param->setIsSecretAndDisabled(true);
        param->setAnimates(false);
        param->setEvaluateOnChange(false);
        if (page) {
            page->addChild(*param);
        }
    }
} // HueCorrectPluginFactory::describeInContext

ImageEffect*
HueCorrectPluginFactory::createInstance(OfxImageEffectHandle handle,
                                        ContextEnum /*context*/)
{
    return new HueCorrectPlugin(handle);
}

static HueCorrectPluginFactory p(kPluginIdentifier, kPluginVersionMajor, kPluginVersionMinor);
mRegisterPluginFactoryInstance(p)


//////////////////////////////////////////////////////////////////////////////////
//////////////////////////////////////////////////////////////////////////////////
//////////////////////////////////////////////////////////////////////////////////
//////////////////////////////////////////////////////////////////////////////////
//
// HueKeyer
//
//////////////////////////////////////////////////////////////////////////////////

#define kPluginKeyerName "HueKeyerOFX"
#define kPluginKeyerGrouping "Keyer"
#define kPluginKeyerDescription \
    "Compute a key depending on hue value.\n" \
    "Hue and saturation are computed from the the source RGB values. Depending on the hue value, the various adjustment values are computed, and then applied:\n" \
    "amount: output transparency for the given hue (amount=1 means alpha=0).\n" \
    "sat_thrsh: if source saturation is below this value, the output transparency is gradually decreased."

#define kPluginKeyerIdentifier "net.sf.openfx.HueKeyer"

#define kParamKeyerHue "hue"
#define kParamKeyerHueLabel "Hue Curves"
#define kParamKeyerHueHint "Hue-dependent alpha lookup curves:\n" \
    "amount: transparency (1-alpha) amount for the given hue\n" \
    "sat_thrsh: if source saturation is below this value, transparency is decreased progressively."

#define kCurveKeyerAmount 0
#define kCurveKeyerSatThrsh 1
#define kCurveKeyerNb 2


class HueKeyerProcessorBase
    : public ImageProcessor
{
protected:
    const Image *_srcImg;

public:
    HueKeyerProcessorBase(ImageEffect &instance)
        : ImageProcessor(instance)
        , _srcImg(NULL)
    {
    }

    void setSrcImg(const Image *v) {_srcImg = v; }
};

template<class PIX, int maxValue>
static float
sampleToFloat(PIX value)
{
    return (maxValue == 1) ? value : (value / (float)maxValue);
}

template<class PIX, int maxValue>
static PIX
floatToSample(float value)
{
    if (maxValue == 1) {
        return PIX(value);
    }
    if (value <= 0) {
        return 0;
    } else if (value >= 1.) {
        return maxValue;
    }

    return PIX(value * maxValue + 0.5f);
}

template<class PIX, int maxValue>
static PIX
floatToSample(double value)
{
    if (maxValue == 1) {
        return PIX(value);
    }
    if (value <= 0) {
        return 0;
    } else if (value >= 1.) {
        return maxValue;
    }

    return PIX(value * maxValue + 0.5);
}

template <class PIX, int nComponents, int maxValue, int nbValues>
class HueKeyerProcessor
    : public HueKeyerProcessorBase
{
private:
    std::vector<double> _hue[kCurveKeyerNb];
    ParametricParam*  _hueParam;
    double _time;

public:
    // ctor
    HueKeyerProcessor(ImageEffect &instance,
                      const RenderArguments &args,
                      ParametricParam  *hueParam)
        : HueKeyerProcessorBase(instance)
        , _hueParam(hueParam)
    {
        assert(nComponents == 4);
        // build the LUT
        assert(_hueParam);
        _time = args.time;
        for (int c = 0; c < kCurveKeyerNb; ++c) {
            _hue[c].resize(nbValues + 1);
            for (int position = 0; position <= nbValues; ++position) {
                // position to evaluate the param at
                double parametricPos = 6 * double(position) / nbValues;

                // evaluate the parametric param
                double value = _hueParam->getValue(c, _time, parametricPos);

                // all the values (in HueKeyer) must be positive. We don't care if sat_thrsh goes above 1.
                value = std::max(0., value);
                // set that in the lut
                _hue[c][position] = value;
            }
        }
    }

private:
    // and do some processing
    void multiThreadProcessImages(OfxRectI procWindow)
    {
        assert(nComponents == 4);
        assert(_dstImg);
        for (int y = procWindow.y1; y < procWindow.y2; y++) {
            if ( _effect.abort() ) {
                break;
            }

            PIX *dstPix = (PIX *) _dstImg->getPixelAddress(procWindow.x1, y);

            for (int x = procWindow.x1; x < procWindow.x2; x++) {
                const PIX *srcPix = (const PIX *)  (_srcImg ? _srcImg->getPixelAddress(x, y) : 0);
                if (!srcPix) {
                    std::fill( dstPix, dstPix + 3, PIX() );
                    dstPix[3] = maxValue;
                } else {
                    std::copy(srcPix, srcPix + 3, dstPix);
                    float r = sampleToFloat<PIX, maxValue>(srcPix[0]);
                    float g = sampleToFloat<PIX, maxValue>(srcPix[1]);
                    float b = sampleToFloat<PIX, maxValue>(srcPix[2]);
                    float h, s, v;
                    Color::rgb_to_hsv( r, g, b, &h, &s, &v );
                    h = h * 6 + 1;
                    if (h > 6) {
                        h -= 6;
                    }
                    double amount = interpolate(kCurveKeyerAmount, h);
                    double sat_thrsh = interpolate(kCurveKeyerSatThrsh, h);
                    float a = 0.;
                    if (s == 0) {
                        // saturation is 0, hue is undetermined
                        a = 0.;
                    } else if (s >= sat_thrsh) {
                        a = amount;
                    } else {
                        a = amount * s / sat_thrsh;
                    }
                    std::copy(srcPix, srcPix + 3, dstPix);
                    dstPix[3] = floatToSample<PIX, maxValue>(1. - a);
                }
                // increment the dst pixel
                dstPix += nComponents;
            }
        }
    }

    double interpolate(int c, // the curve number
                       double value)
    {
        if ( (value < 0.) || (6. < value) ) {
            // slow version
            double ret = _hueParam->getValue(c, _time, value);

            return ret;
        } else {
            double x = value / 6.;
            int i = (int)(x * nbValues);
            assert(0 <= i && i <= nbValues);
            double alpha = std::max( 0., std::min(x * nbValues - i, 1.) );
            double a = _hue[c][i];
            double b = (i  < nbValues) ? _hue[c][i + 1] : 0.f;

            return a * (1.f - alpha) + b * alpha;
        }
    }
};

////////////////////////////////////////////////////////////////////////////////
/** @brief The plugin that does our work */
class HueKeyerPlugin
    : public ImageEffect
{
public:
    HueKeyerPlugin(OfxImageEffectHandle handle)
        : ImageEffect(handle)
        , _dstClip(NULL)
        , _srcClip(NULL)
    {
        _dstClip = fetchClip(kOfxImageEffectOutputClipName);
        assert( _dstClip && (!_dstClip->isConnected() || _dstClip->getPixelComponents() == ePixelComponentAlpha ||
                             _dstClip->getPixelComponents() == ePixelComponentRGB ||
                             _dstClip->getPixelComponents() == ePixelComponentRGBA) );
        _srcClip = getContext() == eContextGenerator ? NULL : fetchClip(kOfxImageEffectSimpleSourceClipName);
        assert( (!_srcClip && getContext() == eContextGenerator) ||
                ( _srcClip && (!_srcClip->isConnected() || _srcClip->getPixelComponents() ==  ePixelComponentAlpha ||
                               _srcClip->getPixelComponents() == ePixelComponentRGB ||
                               _srcClip->getPixelComponents() == ePixelComponentRGBA) ) );

        _hue = fetchParametricParam(kParamKeyerHue);
    }

private:
    virtual void render(const RenderArguments &args) OVERRIDE FINAL;

    template <int nComponents>
    void renderForComponents(const RenderArguments &args, BitDepthEnum dstBitDepth);

    void setupAndProcess(HueKeyerProcessorBase &, const RenderArguments &args);

private:
    Clip *_dstClip;
    Clip *_srcClip;
    ParametricParam  *_hue;
};


void
HueKeyerPlugin::setupAndProcess(HueKeyerProcessorBase &processor,
                                const RenderArguments &args)
{
    const double time = args.time;

    assert(_dstClip);
    auto_ptr<Image> dst( _dstClip->fetchImage(time) );
    if ( !dst.get() ) {
        throwSuiteStatusException(kOfxStatFailed);
    }
    BitDepthEnum dstBitDepth    = dst->getPixelDepth();
    PixelComponentEnum dstComponents  = dst->getPixelComponents();
    if ( ( dstBitDepth != _dstClip->getPixelDepth() ) ||
         ( dstComponents != _dstClip->getPixelComponents() ) ) {
        setPersistentMessage(Message::eMessageError, "", "OFX Host gave image with wrong depth or components");
        throwSuiteStatusException(kOfxStatFailed);
    }
    if ( (dst->getRenderScale().x != args.renderScale.x) ||
         ( dst->getRenderScale().y != args.renderScale.y) ||
         ( ( dst->getField() != eFieldNone) /* for DaVinci Resolve */ && ( dst->getField() != args.fieldToRender) ) ) {
        setPersistentMessage(Message::eMessageError, "", "OFX Host gave image with wrong scale or field properties");
        throwSuiteStatusException(kOfxStatFailed);
    }
    auto_ptr<const Image> src( ( _srcClip && _srcClip->isConnected() ) ?
                                    _srcClip->fetchImage(time) : 0 );
    if ( src.get() ) {
        if ( (src->getRenderScale().x != args.renderScale.x) ||
             ( src->getRenderScale().y != args.renderScale.y) ||
             ( ( src->getField() != eFieldNone) /* for DaVinci Resolve */ && ( src->getField() != args.fieldToRender) ) ) {
            setPersistentMessage(Message::eMessageError, "", "OFX Host gave image with wrong scale or field properties");
            throwSuiteStatusException(kOfxStatFailed);
        }
        BitDepthEnum srcBitDepth      = src->getPixelDepth();
        PixelComponentEnum srcComponents = src->getPixelComponents();
        if ( (srcBitDepth != dstBitDepth) || (srcComponents != dstComponents) ) {
            throwSuiteStatusException(kOfxStatErrImageFormat);
        }
    }

    if ( src.get() && dst.get() ) {
        BitDepthEnum srcBitDepth      = src->getPixelDepth();
        PixelComponentEnum srcComponents = src->getPixelComponents();
        BitDepthEnum dstBitDepth       = dst->getPixelDepth();
        PixelComponentEnum dstComponents  = dst->getPixelComponents();

        // see if they have the same depths and bytes and all
        if ( (srcBitDepth != dstBitDepth) || (srcComponents != dstComponents) ) {
            throwSuiteStatusException(kOfxStatErrImageFormat);
        }
    }

    processor.setDstImg( dst.get() );
    processor.setSrcImg( src.get() );
    processor.setRenderWindow(args.renderWindow);
    processor.process();
} // HueKeyerPlugin::setupAndProcess

// the internal render function
template <int nComponents>
void
HueKeyerPlugin::renderForComponents(const RenderArguments &args,
                                    BitDepthEnum dstBitDepth)
{
    switch (dstBitDepth) {
    case eBitDepthUByte: {
        HueKeyerProcessor<unsigned char, nComponents, 255, 255> fred(*this, args, _hue);
        setupAndProcess(fred, args);
        break;
    }
    case eBitDepthUShort: {
        HueKeyerProcessor<unsigned short, nComponents, 65535, 65535> fred(*this, args, _hue);
        setupAndProcess(fred, args);
        break;
    }
    case eBitDepthFloat: {
        HueKeyerProcessor<float, nComponents, 1, 1023> fred(*this, args, _hue);
        setupAndProcess(fred, args);
        break;
    }
    default:
        throwSuiteStatusException(kOfxStatErrUnsupported);
    }
}

void
HueKeyerPlugin::render(const RenderArguments &args)
{
    BitDepthEnum dstBitDepth    = _dstClip->getPixelDepth();
    PixelComponentEnum dstComponents  = _dstClip->getPixelComponents();

    assert( kSupportsMultipleClipPARs   || !_srcClip || _srcClip->getPixelAspectRatio() == _dstClip->getPixelAspectRatio() );
    assert( kSupportsMultipleClipDepths || !_srcClip || _srcClip->getPixelDepth()       == _dstClip->getPixelDepth() );
    if (dstComponents == ePixelComponentRGBA) {
        renderForComponents<4>(args, dstBitDepth);
    } else {
        throwSuiteStatusException(kOfxStatErrFormat);
    }
}

mDeclarePluginFactory(HueKeyerPluginFactory, {ofxsThreadSuiteCheck();}, {});
void
HueKeyerPluginFactory::describe(ImageEffectDescriptor &desc)
{
    desc.setLabel(kPluginKeyerName);
    desc.setPluginGrouping(kPluginKeyerGrouping);
    desc.setPluginDescription(kPluginKeyerDescription);

    desc.addSupportedContext(eContextFilter);
    //desc.addSupportedContext(eContextPaint);
    desc.addSupportedContext(eContextGeneral);
    desc.addSupportedBitDepth(eBitDepthUByte);
    desc.addSupportedBitDepth(eBitDepthUShort);
    desc.addSupportedBitDepth(eBitDepthFloat);

    desc.setSingleInstance(false);
    desc.setHostFrameThreading(false);
    desc.setSupportsMultiResolution(kSupportsMultiResolution);
    desc.setSupportsTiles(kSupportsTiles);
    desc.setTemporalClipAccess(false);
    desc.setRenderTwiceAlways(false);
    desc.setSupportsMultipleClipPARs(kSupportsMultipleClipPARs);
    desc.setSupportsMultipleClipDepths(kSupportsMultipleClipDepths);
    desc.setRenderThreadSafety(kRenderThreadSafety);
    // returning an error here crashes Nuke
    //if (!getImageEffectHostDescription()->supportsParametricParameter) {
    //  throwHostMissingSuiteException(kOfxParametricParameterSuite);
    //}
#ifdef OFX_EXTENSIONS_NATRON
    desc.setChannelSelector(ePixelComponentNone);
#endif
}

void
HueKeyerPluginFactory::describeInContext(ImageEffectDescriptor &desc,
                                         ContextEnum /*context*/)
{
    const ImageEffectHostDescription &gHostDescription = *getImageEffectHostDescription();
    const bool supportsParametricParameter = ( gHostDescription.supportsParametricParameter &&
                                               !(gHostDescription.hostName == "uk.co.thefoundry.nuke" &&
                                                 8 <= gHostDescription.versionMajor && gHostDescription.versionMajor <= 10) ); // Nuke 8-10 are known to *not* support Parametric

    if (!supportsParametricParameter) {
        throwHostMissingSuiteException(kOfxParametricParameterSuite);
    }

    ClipDescriptor *srcClip = desc.defineClip(kOfxImageEffectSimpleSourceClipName);
    assert(srcClip);
    srcClip->addSupportedComponent(ePixelComponentRGBA);
    //srcClip->addSupportedComponent(ePixelComponentRGB);
    //srcClip->addSupportedComponent(ePixelComponentXY);
    //srcClip->addSupportedComponent(ePixelComponentAlpha);
    srcClip->setTemporalClipAccess(false);
    srcClip->setSupportsTiles(kSupportsTiles);
    srcClip->setIsMask(false);

    ClipDescriptor *dstClip = desc.defineClip(kOfxImageEffectOutputClipName);
    assert(dstClip);
    dstClip->addSupportedComponent(ePixelComponentRGBA);
    //dstClip->addSupportedComponent(ePixelComponentRGB);
    //dstClip->addSupportedComponent(ePixelComponentXY);
    //dstClip->addSupportedComponent(ePixelComponentAlpha);
    dstClip->setSupportsTiles(kSupportsTiles);


    // make some pages and to things in
    PageParamDescriptor *page = desc.definePageParam("Controls");

    // define it
    {
        ParametricParamDescriptor* param = desc.defineParametricParam(kParamKeyerHue);
        assert(param);
        param->setPeriodic(true);
        param->setLabel(kParamKeyerHueLabel);
        param->setHint(kParamKeyerHueHint);
        {
            HueCorrectInteractDescriptor* interact = new HueCorrectInteractDescriptor;
            param->setInteractDescriptor(interact);
        }

        // define it as three dimensional
        param->setDimension(kCurveKeyerNb);

        // label our dimensions are r/g/b
        param->setDimensionLabel("amount", kCurveKeyerAmount);
        param->setDimensionLabel("sat_thrsh", kCurveKeyerSatThrsh);

        // set the UI colour for each dimension
        //const OfxRGBColourD master  = {0.9, 0.9, 0.9};
        // the following are magic colors, they all have the same Rec709 luminance
        //const OfxRGBColourD red   = {0.711519527404004, 0.164533420851110, 0.164533420851110};      //set red color to red curve
        //const OfxRGBColourD green = {0., 0.546986106552894, 0.};        //set green color to green curve
        //const OfxRGBColourD blue  = {0.288480472595996, 0.288480472595996, 0.835466579148890};      //set blue color to blue curve
        const OfxRGBColourD alpha  = {0.398979, 0.398979, 0.398979};
        const OfxRGBColourD yellow  = {0.711519527404004, 0.711519527404004, 0.164533420851110};
        param->setUIColour( kCurveKeyerAmount, alpha );
        param->setUIColour( kCurveKeyerSatThrsh, yellow );

        // set the min/max parametric range to 0..6
        param->setRange(0.0, 6.0);
        // set the default Y range to 0..1 for all dimensions
        param->setDimensionDisplayRange(0., 1., kCurveKeyerAmount);
        param->setDimensionDisplayRange(0., 1., kCurveKeyerSatThrsh);


        int plast = param->supportsPeriodic() ? 5 : 6;
        // set a default curve
        for (int c = 0; c < kCurveKeyerNb; ++c) {
            // minimum/maximum: are these supported by OpenFX?
            param->setDimensionRange(0., 1., c);
            param->setDimensionDisplayRange(0., 1., c);
            for (int p = 0; p <= plast; ++p) {
                // add a control point at p
                param->addControlPoint(c, // curve to set
                                       0.0,   // time, ignored in this case, as we are not adding a key
                                       p,   // parametric position, zero
                                       (c == kCurveKeyerSatThrsh) ? 0.1 : (double)(p == 3 || p == 4),   // value to be
                                       false);   // don't add a key
            }
        }

        if (page) {
            page->addChild(*param);
        }
    }
} // HueKeyerPluginFactory::describeInContext

ImageEffect*
HueKeyerPluginFactory::createInstance(OfxImageEffectHandle handle,
                                      ContextEnum /*context*/)
{
    return new HueKeyerPlugin(handle);
}

static HueKeyerPluginFactory p1(kPluginKeyerIdentifier, kPluginVersionMajor, kPluginVersionMinor);
mRegisterPluginFactoryInstance(p1)

OFXS_NAMESPACE_ANONYMOUS_EXIT<|MERGE_RESOLUTION|>--- conflicted
+++ resolved
@@ -30,11 +30,7 @@
 #ifdef _WIN32
 #define WIN32_LEAN_AND_MEAN
 #define NOMINMAX
-<<<<<<< HEAD
-#include <Windows.h>
-=======
 #include <windows.h>
->>>>>>> 9ad3b43a
 #endif
 
 #include <GL/gl.h>
